<div class="container">
    <div class="topbar">
        <div class="message-container">
            <img  class="message-icon" src="assets/images/default/steve.png">
            <div class="message-text">
                <div class="message-title">Notificación</div>
                <div class="message-content">Esto no deberías de estar viendolo</div> 
            </div>
        </div>
        <div class="status-server">
            <img class="server-status-icon" src="assets/images/icon.png">
            <div class="server-status-infos">
                <div class="server-status-name">Fuji Client</div>
                <div class="server-status-text">Offline - 0 ms</div>
            </div>
            <div class="status-player-count">
                <div class="player-count">0</div>
            </div>
        </div>
    </div>
    
    <div class="home-bottom">
        <div class="new-tab">
            <div class="news-columns">
                <div class="news-list content-scroll">
                    <div class="news-block">    
            <div class="news-header">
                <div class="header-text">
                    <div class="titlenews" data-translate="home.news">Noticias</div>
                </div>
            </div>
                        <div class="news-content">
                        </div>
                    </div>
                </div>
                <div class="changelog-store-list content-scroll">
                    <div class="news-block">    
                        <div class="news-header">
                            <div class="header-text">
                                <div class="titlechangelog">Fuji Client</div>
                            </div>
                        </div>
                        <div class="news-content">                        <div class="bbWrapper">
                            <p data-translate="home.error_message">Si lees esto es que algo muy malo está occuriendo.</p>
                        </div>
                        </div>
                    </div>
<<<<<<< HEAD
                    <div class="news-blockshop" hidden>    
                        <div class="news-header">
                            <div class="header-text">
                                <div class="titleshop">Fuji Team Store</div>
                            </div>
                        </div>
                        <div class="news-content">                        <div class="bbWrapper">
                            <p><a class="storebutton" data-translate="home.access_store">Acceder a la tienda</a></p>
                        </div>
                        </div>
                    </div>
=======
>>>>>>> b1f5d563
                </div>
            </div>
        </div>
        <div class="social-tab">
            <div class="social-block" data-url="https://discord.gg/MCz6UsDDvV">
                <div class="icon-discord icon-social"></div>
            </div>
            <div class="social-block" data-url="https://github.com/miguelkix30">
                <div class="icon-github icon-social"></div>
            </div>
            <div class="social-block" id="shop" data-url="" hidden>
                <i class="fa-solid fa-shop"></i>
            </div>
            <!-- <div class="social-block" data-url="https://www.youtube.com/">
                <div class="icon-youtube icon-social"></div>
            </div> -->
        </div>
        <div class="play-elements">
            <div class="play-instance">
                <button class="play-btn" data-translate="home.play_button">JUGAR</button>
            </div>
            <div class="info-starting-game">
                <div class="info-starting-game-text" data-translate="home.connecting">Conectando...</div>
                <progress value="0" max="0" class="progress-bar"></progress>
                <div class="sub-progress-container" style="display: none;">
                    <div class="sub-progress-text">Descargando archivo...</div>
                    <progress value="0" max="100" class="sub-progress-bar"></progress>
                </div>
            </div>
        </div>
    </div>

    <div class="sidebar">
        <div class="player-options">
            <div class="head-frame"><div class="player-head"></div></div>
        </div>
        <div class="instance-manager">
            <div class="recent-instances"></div>
            <div class="add-instance">
                <img src="assets/images/svgs/plus.svg" alt="grid icon" class="plus-icon">
            </div>
            <div class="instance-select">
                <img src="assets/images/svgs/grid.svg" alt="grid icon" class="grid-icon">
            </div>
        </div>
        <div class="button-container">
            <div class="action-button">
                <div class="music-btn icon-speaker-on"></div>
            </div>
            <div class="action-button">
                <div class="mods-btn icon-mods"></div>
            </div>
            <div class="action-button">
                <div class="settings-btn icon-settings"></div>
            </div>
        </div>
    </div>

    <div class="instance-popup">
        <div class="instances-tab">
            <div class="close-popup icon-close"></div>
            <p><span data-translate="home.available_clients">Clientes disponibles</span>:</p>
            
            <!-- Loading elements positioned outside of instances-grid-container -->
            <div class="skeleton-grid" style="display: none;">
                <div class="skeleton-instance">
                    <div class="skeleton-image"></div>
                    <div class="skeleton-name"></div>
                    <div class="skeleton-status"></div>
                </div>
                <div class="skeleton-instance">
                    <div class="skeleton-image"></div>
                    <div class="skeleton-name"></div>
                    <div class="skeleton-status"></div>
                </div>
                <div class="skeleton-instance">
                    <div class="skeleton-image"></div>
                    <div class="skeleton-name"></div>
                    <div class="skeleton-status"></div>
                </div>
                <div class="skeleton-instance">
                    <div class="skeleton-image"></div>
                    <div class="skeleton-name"></div>
                    <div class="skeleton-status"></div>
                </div>
                <div class="skeleton-instance">
                    <div class="skeleton-image"></div>
                    <div class="skeleton-name"></div>
                    <div class="skeleton-status"></div>
                </div>
                <div class="skeleton-instance">
                    <div class="skeleton-image"></div>
                    <div class="skeleton-name"></div>
                    <div class="skeleton-status"></div>
                </div>
            </div>
            
            <div class="loading-container" style="display: none;">
                <div class="loading-spinner"></div>
                <div class="loading-text" data-translate="home.loading_instances">Cargando clientes disponibles...</div>
            </div>
            
            <div class="instances-grid-container">
                <div class="instances-grid"></div>
            </div>
        </div>
    </div>

    <div class="add-instance-popup">
        <div class="popup-content">
            <h2 data-translate="home.add_instance_title">Agregar Instancia</h2>
            <p class="warning-message" data-translate="home.add_instance_info">El código introducido será asignado a la cuenta seleccionada actualmente.</p>
            <input type="text" class="add-instance-input" placeholder="Code">
            <div class="buttons-container">
                <button class="add-instance-confirm" data-translate="buttons.add">Agregar</button>
                <button class="add-instance-cancel" data-translate="buttons.cancel">Cancelar</button>
            </div>
        </div>
    </div>
</div><|MERGE_RESOLUTION|>--- conflicted
+++ resolved
@@ -45,20 +45,6 @@
                         </div>
                         </div>
                     </div>
-<<<<<<< HEAD
-                    <div class="news-blockshop" hidden>    
-                        <div class="news-header">
-                            <div class="header-text">
-                                <div class="titleshop">Fuji Team Store</div>
-                            </div>
-                        </div>
-                        <div class="news-content">                        <div class="bbWrapper">
-                            <p><a class="storebutton" data-translate="home.access_store">Acceder a la tienda</a></p>
-                        </div>
-                        </div>
-                    </div>
-=======
->>>>>>> b1f5d563
                 </div>
             </div>
         </div>
