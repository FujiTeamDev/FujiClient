--- conflicted
+++ resolved
@@ -75,16 +75,11 @@
         });
 
         ipcRenderer.on('updateAvailable', () => {
-<<<<<<< HEAD
             this.setStatus(`Actualización disponible`);
-            if (os.platform() == 'win32') ipcRenderer.send('start-update');
-=======
-            this.setStatus(`Mise à jour disponible !`);
             if (os.platform() == 'win32') {
                 this.toggleProgress();
                 ipcRenderer.send('start-update');
             }
->>>>>>> de7da45c
             else return this.dowloadUpdate();
         })
 
@@ -93,10 +88,6 @@
         })
 
         ipcRenderer.on('download-progress', (event, progress) => {
-<<<<<<< HEAD
-            // this.toggleProgress();
-=======
->>>>>>> de7da45c
             ipcRenderer.send('update-window-progress', { progress: progress.transferred, size: progress.total })
             this.setProgress(progress.transferred, progress.total);
         })
