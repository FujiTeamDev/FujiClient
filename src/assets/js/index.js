--- conflicted
+++ resolved
@@ -68,26 +68,16 @@
     }
 
     async checkUpdate() {
-<<<<<<< HEAD
-        if (dev) return this.startLauncher();
         this.setStatus(`Buscando actualizaciones...`);
-=======
-        this.setStatus(`Recherche de mise à jour...`);
->>>>>>> 59a2d13f
 
         ipcRenderer.invoke('update-app').then().catch(err => {
             return this.shutdown(`Error al buscar actualizaciones:<br>${err.message}`);
         });
 
         ipcRenderer.on('updateAvailable', () => {
-<<<<<<< HEAD
             this.setStatus(`Actualización disponible`);
-            ipcRenderer.send('start-update');
-=======
-            this.setStatus(`Mise à jour disponible !`);
             if (os.platform() == 'win32') ipcRenderer.send('start-update');
             else return this.dowloadUpdate();
->>>>>>> 59a2d13f
         })
 
         ipcRenderer.on('error', (event, err) => {
@@ -130,10 +120,10 @@
         else if (os == 'linux') latest = this.getLatestReleaseForOS('linux', '.appimage', latestRelease);
 
 
-        this.setStatus(`Mise à jour disponible !<br><div class="download-update">Télécharger</div>`);
+        this.setStatus(`Actualización disponible<br><div class="download-update">Descargar</div>`);
         document.querySelector(".download-update").addEventListener("click", () => {
             shell.openExternal(latest.browser_download_url);
-            return this.shutdown("Téléchargement en cours...");
+            return this.shutdown("Descargando...");
         });
     }
 
