/**
 * @author Luuxis
 * @license CC-BY-NC 4.0 - https://creativecommons.org/licenses/by-nc/4.0
 */
import { config, database, changePanel, appdata, setStatus, setInstanceBackground, pkg, popup, clickHead, getClickeableHead, toggleModsForInstance, discordAccount, toggleMusic, fadeOutAudio, setBackgroundMusic, getUsername, isPerformanceModeEnabled, removeUserFromQueue, captureAndSetVideoFrame } from '../utils.js'
import { getHWID, checkHWID, getFetchError, playMSG, playquitMSG, addInstanceMSG, installMKLibMods, hideFolder, killMinecraftProcess } from '../MKLib.js';
import cleanupManager from '../utils/cleanup-manager.js';

<<<<<<< HEAD
const clientId = '1361701612162388053';
=======
const clientId = pkg.discord_client_id;
>>>>>>> c1a73089
const DiscordRPC = require('discord-rpc');
const RPC = new DiscordRPC.Client({ transport: 'ipc' });
const fs = require('fs');
const path = require('path');
const startingTime = Date.now();
let dev = process.env.NODE_ENV === 'dev';
let rpcActive = true;
let LogBan = false;
let playing = false;
let username;
let discordUrl = pkg.discord_url;
DiscordRPC.register(clientId);

async function setActivity() {
    if (!RPC) return;
};
RPC.on('ready', async () => {
    setActivity();
    username = await getUsername();
    RPC.setActivity({
        state: `En el launcher`,
        startTimestamp: startingTime,
        largeImageKey: 'icon',
<<<<<<< HEAD
        smallImageKey: 'verificado',
        largeImageText: `Fuji Client`,
        instance: true,
        buttons: [
            {
                label: `Discord`,
                url: pkg.discord_url,
            }
        ]
    }).catch();
=======
        largeImageText: pkg.preductname,
        instance: true
    }).catch(err => {console.error('Error al establecer la actividad de Discord:', err)});
>>>>>>> c1a73089
    setInterval(() => {
        setActivity();
    }, 1000);
});
RPC.login({ clientId }).catch(err => {
    console.error('Servidor de Discord no detectado. Tranquilo, esto no es una crisis.')
    rpcActive = false;
});

const { Launch } = require('minecraft-java-core')
const { shell, ipcRenderer } = require('electron')
class Home {
    static id = "home";
    intervalId = null;

    async init(config) {
        this.config = config;
        this.db = new database();
        
        await cleanupManager.initialize();
        
        this.news();
        this.showstore();
        this.notification();
        this.startNotificationCheck();
        this.socialLick();
        this.instancesSelect();
        this.startButtonManager();
        await this.loadRecentInstances();
        document.querySelector('.action-button:nth-child(3)').addEventListener('click', e => discordAccount() && changePanel('settings'));
        document.querySelector('.player-options').addEventListener('click', e => clickHead());
        this.addInstanceButton();
        this.addPlayerTooltip();
        this.addInterfaceTooltips();
        this.initializeCloseGameButton();
    }

    async showstore() {
        let storebutton = document.querySelector('.storebutton')
        let res = await config.GetConfig();
        if (res.store_enabled) {
        try {
            const response = await fetch(pkg.store_url).catch(err => console.error('Parece que la tienda no se encuentra online. Ocultando sección de tienda.'));
            if (response.ok) {
                document.querySelector('.news-blockshop').style.display = 'block';

            } else {
                console.error('Parece que la tienda no se encuentra online. Ocultando sección de tienda...');
                document.querySelector('.news-blockshop').style.display = 'none';
            }
        } catch (error) {
            console.error('Parece que la tienda no se encuentra online. Ocultando sección de tienda...');
            document.querySelector('.news-blockshop').style.display = 'none';
        }
        storebutton.addEventListener('click', e => {
            ipcRenderer.send('create-store-window');
        })
    } else {
        document.querySelector('.news-blockshop').style.display = 'none';
        console.log('La tienda se encuentra desactivada. Ocultando sección de tienda...');
    }
    }

    async notification() { 
        let res = await config.GetConfig();
        let hwid = await getHWID();
        let check = await checkHWID(hwid);
        let fetchError = await getFetchError();

        let notification = document.querySelector('.message-container');
        let notificationIcon = document.querySelector('.message-icon');
        let notificationTitle = document.querySelector('.message-title');
        let notificationContent = document.querySelector('.message-content');

        let colorRed = getComputedStyle(document.documentElement).getPropertyValue('--notification-red');
        let colorGreen = getComputedStyle(document.documentElement).getPropertyValue('--notification-green');
        let colorBlue = getComputedStyle(document.documentElement).getPropertyValue('--notification-blue');
        let colorYellow = getComputedStyle(document.documentElement).getPropertyValue('--notification-yellow');

        if (check) {
            if (fetchError == false) {
                if (LogBan == false) {
                    console.error('Se ha detectado un bloqueo de HWID. No se puede iniciar ninguna instancia.');
                    LogBan = true;
                }
                notificationTitle.innerHTML = '¡Atención!';
                notificationContent.innerHTML = "Se ha detectado un bloqueo de dispositivo. No podrá iniciar ninguna instancia hasta que su dispositivo sea desbloqueado.";
                notification.style.background = colorRed;
                notificationIcon.src = 'assets/images/notification/error.png';
                await this.showNotification();
            } else {
                if (LogBan == false) {
                    console.error('El anticheat no ha podido verificar la integridad de tu dispositivo y por lo tanto no se podrá jugar a ninguna instancia.');
                    LogBan = true;
                }
                notificationTitle.innerHTML = '¡Atención!';
                notificationContent.innerHTML = "No se ha podido conectar con el Anticheat de Miguelki Network y por lo tanto no se podrá jugar a ninguna instancia.";
                notification.style.background = colorRed;
                notificationIcon.src = 'assets/images/notification/error.png';
                await this.showNotification();
            }
            
        } else if (res.notification.enabled) {
            notificationTitle.innerHTML = res.notification.title;
            notificationContent.innerHTML = res.notification.content;
            if (notificationContent.innerHTML.length > 160) {
                notificationContent.style.fontSize = '0.75rem';
                notificationTitle.style.fontSize = '1.0rem';
            }

            if (res.notification.color == 'red') notification.style.background = colorRed; else if (res.notification.color == 'green') notification.style.background = colorGreen; else if (res.notification.color == 'blue') notification.style.background = colorBlue; else if (res.notification.color == 'yellow') notification.style.background = colorYellow; else notification.style.background = res.notification.color;
            if (res.notification.icon.match(/^(http|https):\/\/[^ "]+$/)) notificationIcon.src = res.notification.icon; else if (res.notification.icon == 'info') notificationIcon.src = 'assets/images/notification/info.png'; else if (res.notification.icon == 'warning') notificationIcon.src = 'assets/images/notification/exclamation2.png'; else if (res.notification.icon == 'error') notificationIcon.src = 'assets/images/notification/error.png'; else if (res.notification.icon == 'exclamation') notificationIcon.src = 'assets/images/notification/exclamation.png'; else notificationIcon.style.display = 'none';
            await this.showNotification();
            
        } else {
            await this.hideNotification();
        }
    }

    async showNotification() {
        let notification = document.querySelector('.message-container');
        notification.style.display = 'flex';
        notification.style.visibility = 'visible';
        requestAnimationFrame(function() {
            requestAnimationFrame(function() {
                notification.style.opacity = '1';
            });
        });

    }
    
    async hideNotification() {
        let notification = document.querySelector('.message-container');
        notification.style.opacity = '0';
        await new Promise(resolve => setTimeout(resolve, 1000));
        notification.style.visibility = 'hidden';
        notification.style.display = 'none';
    }

    startNotificationCheck() {
        this.intervalId = setInterval(() => {
            this.notification();
        }, 60000);
        console.log('Comprobación de notificación programada iniciada.');
    }

    stopNotificationCheck() {
        if (this.intervalId) {
            clearInterval(this.intervalId);
            this.intervalId = null;
        }
        console.log('Se ha detenido la comprobación programada de notificaciones.');
    }

    async startButtonManager() {
        this.startModsButton()
        this.startMusicButton()
    }

    async startModsButton() {
        let res = await config.GetConfig();
        if (res.modsBeta || dev) {
            document.querySelector('.action-button:nth-child(2)').style.display = 'flex';
            document.querySelector('.action-button:nth-child(2)').addEventListener('click', e => changePanel('mods'))
        } else {
            document.querySelector('.action-button:nth-child(2)').style.display = 'none';
        }
    }

    async startMusicButton() {
        let res = await config.GetConfig();
        if (res.musicBeta || dev) {
            let configClient = await this.db.readData('configClient')
            document.querySelector('.action-button:nth-child(1)').style.display = 'flex';
            document.querySelector('.action-button:nth-child(1)').addEventListener('click', function() {if (!playing) toggleMusic();});
            if (configClient.launcher_config.music_muted) {
                document.querySelector('.music-btn').classList.remove('icon-speaker-on');
                document.querySelector('.music-btn').classList.add('icon-speaker-off');
            } else {
                document.querySelector('.music-btn').classList.remove('icon-speaker-off');
                document.querySelector('.music-btn').classList.add('icon-speaker-on');
            }
        } else {
            document.querySelector('.action-button:nth-child(1)').style.display = 'none';
        }
    }
    
    async news() {

        let name = pkg.preductname
        let version = pkg.version
        let subversion = pkg.sub_version
        let changelog = pkg.changelog
        let titlechangelog = document.querySelector('.titlechangelog')
        let changelogcontent = document.querySelector('.bbWrapper')
        changelogcontent.innerHTML = `<p>${changelog}</p>`
        titlechangelog.innerHTML = `${name} ${version}${subversion ? `-${subversion}` : ''}`;

        let newsElement = document.querySelector('.news-list');
        let news = await config.getNews().then(res => res).catch(err => false);
        if (news) {
            if (!news.length) {
                let blockNews = document.createElement('div');
                blockNews.classList.add('news-block');
                blockNews.innerHTML = `
                    <div class="news-header">
                        <div class="header-text">
                            <div class="title">Actualmente no hay noticias disponibles.</div>
                        </div>
                        <div class="date">
                            <div class="day">1</div>
                            <div class="month">Enero</div>
                        </div>
                    </div>
                    <div class="news-content">
                        <div class="bbWrapper">
                            <p>Puede seguir todas las noticias sobre el servidor aquí.</p>
                        </div>
                    </div>`
                newsElement.appendChild(blockNews);
            } else {
                for (let News of news) {
                    let date = this.getdate(News.publish_date)
                    let blockNews = document.createElement('div');
                    blockNews.classList.add('news-block');
                    blockNews.innerHTML = `
                        <div class="news-header">
                            <div class="header-text">
                                <div class="title">${News.title}</div>
                            </div>
                            <div class="date">
                                <div class="day">${date.day}</div>
                                <div class="month">${date.month}</div>
                            </div>
                        </div>
                        <div class="news-content">
                            <div class="bbWrapper">
                                <p>${News.content.replace(/\n/g, '</br>')}</p>
                                <p class="news-author">Autor - <span>${News.author}</span></p>
                            </div>
                        </div>`
                    newsElement.appendChild(blockNews);
                }
            }
        } else {
            let blockNews = document.createElement('div');
            blockNews.classList.add('news-block');
            blockNews.innerHTML = `
                <div class="news-header">
                        <div class="header-text">
                            <div class="title">Error.</div>
                        </div>
                        <div class="date">
                            <div class="day">1</div>
                            <div class="month">Enero</div>
                        </div>
                    </div>
                    <div class="news-content">
                        <div class="bbWrapper">
                            <p>No se puede contactar con el servidor de noticias.</p>
                        </div>
                    </div>`
            newsElement.appendChild(blockNews);
        }
    }

    socialLick() {
        let socials = document.querySelectorAll('.social-block')

        socials.forEach(social => {
            social.addEventListener('click', e => {
                shell.openExternal(e.target.dataset.url)
            })
        });
    }

    async instancesSelect() {
        let configClient = await this.db.readData('configClient');
        let auth = await this.db.readData('accounts', configClient.account_selected);
        let username = await getUsername();
        let instancesList = await config.getInstanceList();
        let instanceSelect = instancesList && instancesList.length > 0 && instancesList.find(i => i.name == configClient?.instance_selct) ? configClient?.instance_selct : null;

        let instanceBTN = document.querySelector('.play-instance');
        let instancePopup = document.querySelector('.instance-popup');
        let instancesGrid = document.querySelector('.instances-grid');
        let instanceSelectBTN = document.querySelector('.instance-select');
        let instanceCloseBTN = document.querySelector('.close-popup');

        if (!instancesList || instancesList.length === 0) {
            instancesGrid.innerHTML = `
                <div class="no-instances-message">
                    <p>No hay instancias disponibles</p>
                    <p>Contacta con un administrador o usa el botón + para agregar una instancia con código.</p>
                </div>
            `;
            if (configClient.instance_selct) {
                configClient.instance_selct = null;
                await this.db.updateData('configClient', configClient);
            }
        }

        if (!instanceSelect) {
            let newInstanceSelect = instancesList.find(i => i.whitelistActive == false);
            
            if (newInstanceSelect) {
                configClient.instance_selct = newInstanceSelect.name;
                instanceSelect = newInstanceSelect.name;
                await this.db.updateData('configClient', configClient);
            } else if (instancesList.length > 0) {
                configClient.instance_selct = instancesList[0].name;
                instanceSelect = instancesList[0].name;
                await this.db.updateData('configClient', configClient);
            }
        }

        if (instancesList && instancesList.length > 0) {
            for (let instance of instancesList) {
                if (instance.whitelistActive) {
                    let whitelist = instance.whitelist.find(whitelist => whitelist == username);
                    if (whitelist !== username) {
                        if (instance.name == instanceSelect) {
                            let newInstanceSelect = instancesList.find(i => i.whitelistActive == false);
                            
                            if (newInstanceSelect) {
                                configClient.instance_selct = newInstanceSelect.name;
                                instanceSelect = newInstanceSelect.name;
                                setStatus(newInstanceSelect);
                                setBackgroundMusic(newInstanceSelect.backgroundMusic);
                                setInstanceBackground(newInstanceSelect.background);
                                await this.db.updateData('configClient', configClient);
                            } else if (instancesList.length > 0) {
                                configClient.instance_selct = instancesList[0].name;
                                instanceSelect = instancesList[0].name;
                                setStatus(instancesList[0]);
                                setBackgroundMusic(instancesList[0].backgroundMusic);
                                setInstanceBackground(instancesList[0].background);
                                await this.db.updateData('configClient', configClient);
                            }
                        }
                    }
                } else {
                    console.log(`Configurando instancia ${instance.name}...`);
                }
                
                if (instanceSelect && instance.name == instanceSelect) {
                    setStatus(instance);
                    setBackgroundMusic(instance.backgroundMusic);
                    setInstanceBackground(instance.background);
                    this.updateSelectedInstanceStyle(instanceSelect);
                }
                
                this.notification();
            }

            instanceSelectBTN.removeEventListener('click', this.instanceSelectClickHandler);
            this.instanceSelectClickHandler = async () => {
                if (instanceSelectBTN.disabled) return;
                
                // Verificar si hay bloqueo de dispositivo u otros errores antes de mostrar la ventana
                let hwid = await getHWID();
                let check = await checkHWID(hwid);
                let fetchError = await getFetchError();
                
                if (check) {
                    if (fetchError == false) {
                        let popupError = new popup();
                        popupError.openPopup({
                            title: 'Error',
                            content: 'No puedes seleccionar ninguna instancia debido al bloqueo de dispositivo presente.<br><br>Si crees que esto es un error, abre ticket en el discord de Miguelki Network.',
                            color: 'red',
                            options: true
                        });
                        return;
                    } else {
                        let popupError = new popup();
                        popupError.openPopup({
                            title: 'Error',
                            content: 'No se ha podido conectar con el Anticheat de Miguelki Network y por lo tanto no se podrá seleccionar ninguna instancia.',
                            color: 'red',
                            options: true
                        });
                        return;
                    }
                }
                
                let username = await getUsername();
                
                let refreshedInstancesList = await config.getInstanceList();
                
                instancesGrid.innerHTML = '';
                
                if (!refreshedInstancesList || refreshedInstancesList.length === 0) {
                    instancesGrid.innerHTML = `
                        <div class="no-instances-message">
                            <p>No hay instancias disponibles</p>
                            <p>Contacta con un administrador o usa el botón + para agregar una instancia con código.</p>
                        </div>
                    `;
                } else {
                    let visibleInstanceCount = 0;
                    
                    for (let instance of refreshedInstancesList) {
                        let color = instance.maintenance ? 'red' : 'green';
                        let whitelist = instance.whitelistActive && instance.whitelist.includes(username);
                        let imageUrl = instance.thumbnail || 'assets/images/default/placeholder.jpg';
                        if (!instance.whitelistActive || whitelist) {
                            instancesGrid.innerHTML += `
                                <div id="${instance.name}" class="instance-element ${instance.name === instanceSelect ? 'active-instance' : ''}">
                                    <div class="instance-image" style="background-image: url('${imageUrl}');"></div>
                                    <div class="instance-name">${instance.name}<div class="instance-mkid" style="background-color: ${color};"></div></div>
                                </div>`;
                            visibleInstanceCount++;
                        }
                    }
                    
                    if (visibleInstanceCount === 0) {
                        instancesGrid.innerHTML = `
                            <div class="no-instances-message">
                                <p>No hay instancias disponibles para tu cuenta</p>
                                <p>Contacta con un administrador o usa el botón + para agregar una instancia con código.</p>
                            </div>
                        `;
                    } else {
                        const remainder = visibleInstanceCount % 3;
                        instancesGrid.classList.remove('one-item', 'two-items');
                        
                        if (remainder === 1) {
                            instancesGrid.classList.add('one-item');
                        } else if (remainder === 2) {
                            instancesGrid.classList.add('two-items');
                        }
                    }
                }
                
                instancePopup.classList.add('show');
            };

            instanceSelectBTN.addEventListener('click', this.instanceSelectClickHandler);

            instancePopup.addEventListener('click', async e => {
                let configClient = await this.db.readData('configClient');

                if (e.target.closest('.instance-element')) {
                    let newInstanceSelect = e.target.closest('.instance-element').id;
                    let activeInstanceSelect = document.querySelector('.active-instance');

                    if (activeInstanceSelect) activeInstanceSelect.classList.remove('active-instance');
                    e.target.closest('.instance-element').classList.add('active-instance');

                    configClient.instance_selct = newInstanceSelect;
                    await this.db.updateData('configClient', configClient);
                    instanceSelect = newInstanceSelect;
                    instancePopup.classList.remove('show');
                    this.notification();
                    let instance = await config.getInstanceList();
                    let options = instance.find(i => i.name == configClient.instance_selct);
                    setStatus(options);
                    setBackgroundMusic(options.backgroundMusic);
                    const performanceMode = isPerformanceModeEnabled();
                    if (performanceMode) {
                        document.querySelector('.server-status-icon')?.setAttribute('data-background', options.background);
                        if (options.background && options.background.match(/^(http|https):\/\/[^ "]+$/)) {
                            await captureAndSetVideoFrame(options.background);
                        } else {
                            await captureAndSetVideoFrame();
                        }
                    } else {
                        setInstanceBackground(options.background);
                    }
                    this.updateSelectedInstanceStyle(newInstanceSelect);
                }
            });

            instanceBTN.addEventListener('click', async () => {
                this.disablePlayButton();
                this.startGame();
            });

            instanceCloseBTN.addEventListener('click', () => {
                instancePopup.classList.remove('show');
                this.notification();
            });
        }
    }
    
    disablePlayButton() {
        const playInstanceBTN = document.querySelector('.play-instance');
        playInstanceBTN.disabled = true;
        playInstanceBTN.style.pointerEvents = "none";
        playInstanceBTN.style.opacity = "0.5";
    }
    
    enablePlayButton() {
        const playInstanceBTN = document.querySelector('.play-instance');
        playInstanceBTN.disabled = false;
        playInstanceBTN.style.pointerEvents = "auto";
        playInstanceBTN.style.opacity = "1";
    }

    async startGame() {
        let configClient = await this.db.readData('configClient');
        
        if (!configClient.instance_selct) {
            this.enablePlayButton();
            let popupError = new popup();
            popupError.openPopup({
                title: 'Selecciona una instancia',
                content: 'Debes seleccionar una instancia antes de iniciar el juego.',
                color: 'var(--color)',
                options: true
            });
            return;
        }
        
        let instance = await config.getInstanceList();
        
        // Verify valid account selection and retrieve account
        if (!configClient.account_selected) {
            this.enablePlayButton();
            let popupError = new popup();
            popupError.openPopup({
                title: 'Error de cuenta',
                content: 'No hay una cuenta seleccionada. Por favor, selecciona una cuenta para continuar.',
                color: 'red',
                options: true
            });
            return;
        }
        
        console.log(`Obteniendo cuenta con ID: ${configClient.account_selected}`);
        
        // First, attempt to sync account IDs to ensure consistency
        await this.db.syncAccountIds();
        
        // Try multiple methods to ensure we get the account
        let authenticator = null;
        
        try {
            // Method 1: Get account directly
            authenticator = await this.db.getSelectedAccount();
            
            if (authenticator) {
                console.log(`Cuenta obtenida mediante getSelectedAccount: ${authenticator.name} (ID: ${authenticator.ID})`);
            }
        } catch (err) {
            console.warn(`Error al obtener cuenta seleccionada: ${err.message}`);
        }
        
        // Method 2: Direct reading by ID if Method 1 failed
        if (!authenticator) {
            try {
                authenticator = await this.db.readData('accounts', configClient.account_selected);
                
                if (authenticator) {
                    console.log(`Cuenta obtenida mediante readData: ${authenticator.name} (ID: ${authenticator.ID})`);
                }
            } catch (err) {
                console.warn(`Error al leer cuenta directamente: ${err.message}`);
            }
        }
        
        // Method 3: If both methods failed, try getting all accounts and filter
        if (!authenticator) {
            console.log(`Intentando obtener cuenta desde la lista completa...`);
            let allAccounts = await this.db.readAllData('accounts');
            if (Array.isArray(allAccounts) && allAccounts.length > 0) {
                // Try with both string and number comparison
                authenticator = allAccounts.find(acc => 
                    String(acc.ID) === String(configClient.account_selected) || 
                    Number(acc.ID) === Number(configClient.account_selected)
                );
                
                if (authenticator) {
                    console.log(`Cuenta encontrada por método alternativo: ${authenticator.name} (ID: ${authenticator.ID})`);
                    
                    // Update the account in the database to sync
                    await this.db.updateData('accounts', authenticator, authenticator.ID);
                }
            }
        }
        
        if (!authenticator) {
            console.error(`No se pudo encontrar la cuenta con ID: ${configClient.account_selected}`);
            
            // Get all accounts for logging
            let allAccounts = await this.db.readAllData('accounts');
            if (Array.isArray(allAccounts)) {
                console.log(`Cuentas disponibles: ${allAccounts.map(a => `${a.name}(${a.ID})`).join(', ')}`);
            }
            
            this.enablePlayButton();
            let popupError = new popup();
            popupError.openPopup({
                title: 'Error de cuenta',
                content: 'La cuenta seleccionada no se encuentra disponible. Por favor, selecciona otra cuenta o inicia sesión nuevamente.',
                color: 'red',
                options: true
            });
            return;
        }
        
        console.log(`Cuenta recuperada: ${authenticator.name} (ID: ${authenticator.ID})`);
        let options = instance.find(i => i.name == configClient.instance_selct);
                
        if (!options) {
            this.enablePlayButton();
            let popupError = new popup();
            popupError.openPopup({
                title: 'Instancia no encontrada',
                content: 'La instancia seleccionada ya no existe. Por favor, selecciona otra instancia.',
                color: 'var(--color)',
                options: true
            });
            return;
        }

        let hwid = await getHWID();
        let check = await checkHWID(hwid);
        let fetchError = await getFetchError();

        let playInstanceBTN = document.querySelector('.play-instance');
        let infoStartingBOX = document.querySelector('.info-starting-game');
        let instanceSelectBTN = document.querySelector('.instance-select');
        let infoStarting = document.querySelector(".info-starting-game-text");
        let progressBar = document.querySelector('.progress-bar');
        let closeGameButton = document.querySelector('.force-close-button');

        if (check) {
            if (fetchError == false) {
                this.enablePlayButton();
                let popupError = new popup()
                popupError.openPopup({
                    title: 'Error',
                    content: 'No puedes iniciar ninguna instancia debido al bloqueo de dispositivo presente.<br><br>Si crees que esto es un error, abre ticket en el discord de Miguelki Network.',
                    color: 'red',
                    options: true
                })
                return;
            } else {
                this.enablePlayButton();
                let popupError = new popup()
                popupError.openPopup({
                    title: 'Error',
                    content: 'No se ha podido conectar con el Anticheat de Miguelki Network y por lo tanto no se podrá jugar a ninguna instancia.',
                    color: 'red',
                    options: true
                })
                return;
            }
        }
        if (options.maintenance) {
            this.enablePlayButton();
            let popupError = new popup()
            if (options.maintenancemsg == '') {
                popupError.openPopup({
                    title: 'Error al iniciar el cliente',
                    content: 'El cliente no se encuentra disponible.',
                    color: 'red',
                    options: true
                })
            } else {
                popupError.openPopup({
                    title: 'Error al iniciar el cliente',
                    content: options.maintenancemsg,
                    color: 'red',
                    options: true
                })
            }
            return;
        }

        let username = await getUsername();
        if (options.whitelistActive && !options.whitelist.includes(username)) {
            this.enablePlayButton();
            let popupError = new popup();
            popupError.openPopup({
                title: 'Error',
                content: 'No tienes permiso para iniciar esta instancia.',
                color: 'red',
                options: true
            });
            return;
        }

        let clickHead = await getClickeableHead();
        if (!options.mkid && clickHead) {
            let popupInstance = new popup();
            let dialogResult = await new Promise(resolve => {
                popupInstance.openDialog({
                    title: 'Instancia no compatible con MKNetworkID',
                    content: 'Se ha detectado que estás intentando iniciar una instancia que no es compatible con MKNetworkID. ¿Deseas continuar?',
                    options: true,
                    callback: resolve
                });
            });
            if (dialogResult === 'cancel') {
                this.enablePlayButton();
                return;
            }
        }

        playInstanceBTN.style.display = "none";
        infoStartingBOX.style.display = "block";
        instanceSelectBTN.disabled = true;
        instanceSelectBTN.classList.add('disabled');
        progressBar.style.display = "none";
        
        try {
            const queueResult = await this.checkQueueStatus(hwid, username);
            if (queueResult.cancelled) {
                this.enablePlayButton();
                playInstanceBTN.style.display = "flex";
                infoStartingBOX.style.display = "none";
                instanceSelectBTN.disabled = false;
                instanceSelectBTN.classList.remove('disabled');
                return;
            }
        } catch (error) {
            console.error("Error in queue system:", error);
            this.enablePlayButton();
            playInstanceBTN.style.display = "flex";
            infoStartingBOX.style.display = "none";
            instanceSelectBTN.disabled = false;
            instanceSelectBTN.classList.remove('disabled');
            
            let popupError = new popup();
            popupError.openPopup({
                title: 'Error en la cola',
                content: 'Ha ocurrido un error al conectar con el sistema de cola. Por favor, inténtalo de nuevo más tarde.',
                color: 'red',
                options: true
            });
            return;
        }
        
        progressBar.style.display = "";
        ipcRenderer.send('main-window-progress-load');
        
        let recentInstances = configClient.recent_instances || [];
        recentInstances = recentInstances.filter(name => name !== options.name);
        recentInstances.unshift(options.name);
        if (recentInstances.length > 3) recentInstances.pop();
        configClient.recent_instances = recentInstances;
        await this.db.updateData('configClient', configClient);
        await this.loadRecentInstances();

        const ignoredFiles = [...options.ignored];

        try {
            infoStarting.innerHTML = `Descargando librerias extra...`;
            const loaderType = options.loadder.loadder_type;
            const minecraftVersion = options.loadder.minecraft_version;
            
            // Asegurar que la carpeta mods existe y está oculta
            const instanceModsPath = path.join(
                await appdata(),
                process.platform == 'darwin' ? this.config.dataDirectory : `.${this.config.dataDirectory}`,
                'instances',
                options.name,
                'mods'
            );
            
            // Crear la carpeta mods si no existe
            if (!fs.existsSync(instanceModsPath)) {
                fs.mkdirSync(instanceModsPath, { recursive: true });
            }
        
            await hideFolder(instanceModsPath);
            
            const installResult = await installMKLibMods(options.name, minecraftVersion, loaderType);
            
            if (installResult.success && installResult.modFile) {
                if (!ignoredFiles.includes(installResult.modFile)) {
                    ignoredFiles.push(installResult.modFile);
                }
            }
            
            await new Promise(resolve => setTimeout(resolve, 500));
            infoStarting.innerHTML = `Conectando...`;
            progressBar.value = 0;
        } catch (error) {
            console.error("Error al instalar las librerias extra:", error);
        }

        console.log("Configurando opciones de lanzamiento...");
        let launch = new Launch();
        
        
        let opt = {
            url: options.url,
            authenticator: authenticator,
            timeout: 10000,
            path: `${await appdata()}/${process.platform == 'darwin' ? this.config.dataDirectory : `.${this.config.dataDirectory}`}`,
            instance: options.name,
            version: options.loadder.minecraft_version,
            detached: configClient.launcher_config.closeLauncher == "close-all" ? false : true,
            downloadFileMultiple: configClient.launcher_config.download_multi,
            intelEnabledMac: configClient.launcher_config.intelEnabledMac,

            loader: {
                type: options.loadder.loadder_type,
                build: options.loadder.loadder_version,
                enable: options.loadder_type == 'none' ? false : true
            },

            verify: options.verify,

            ignored: ignoredFiles,

            javaPath: configClient.java_config.java_path,

            screen: {
                width: configClient.game_config.screen_size.width,
                height: configClient.game_config.screen_size.height
            },

            memory: {
                min: `${configClient.java_config.java_memory.min * 1024}M`,
                max: `${configClient.java_config.java_memory.max * 1024}M`
            }
        }
        
        let musicMuted = configClient.launcher_config.music_muted;
        let musicPlaying = true;
        
        let modsApplied = false;
        let specialModCleaned = false;
        
        // Inicializar el proceso de limpieza antes del lanzamiento
        let gameStartMonitoringStarted = false;
        let cleanupTriggered = false;
        
        if (options.cleaning && options.cleaning.enabled && cleanupManager.enabled) {
            console.log(`Configurando limpieza para la instancia: ${options.name}`);
            await cleanupManager.queueCleanup(options.name, opt.path, options.cleaning.files, false);
        } else {
            console.log(`Limpieza no configurada o desactivada para la instancia: ${options.name}`);
        }

        try {
            launch.Launch(opt);
        } catch (launchError) {
            this.enablePlayButton();
            infoStartingBOX.style.display = "none";
            playInstanceBTN.style.display = "flex";
            instanceSelectBTN.disabled = false;
            instanceSelectBTN.classList.remove('disabled');
            if (closeGameButton) {
                closeGameButton.style.display = 'none';
            }
            
            let errorPopup = new popup();
            errorPopup.openPopup({
                title: 'Error al iniciar el juego',
                content: `Ha ocurrido un error al iniciar el juego: ${launchError.message || 'Error desconocido'}`,
                color: 'red',
                options: true
            });
            return;
        }

        launch.on('extract', extract => {
            ipcRenderer.send('main-window-progress-load');
            console.log(extract);
        });

        launch.on('progress', (progress, size) => {
            infoStarting.innerHTML = `Descargando... ${((progress / size) * 100).toFixed(0)}%`
            ipcRenderer.send('main-window-progress', { progress, size })
            progressBar.value = progress;
            progressBar.max = size;
        });

        launch.on('check', (progress, size) => {
            infoStarting.innerHTML = `Verificando... ${((progress / size) * 100).toFixed(0)}%`
            ipcRenderer.send('main-window-progress', { progress, size })
            progressBar.value = progress;
            progressBar.max = size;
        });

        launch.on('data', async (e) => {
            if (typeof e === 'string') {
                console.log(e);

                if (rpcActive) {
                    username = await getUsername();
                    RPC.setActivity({
                        state: `Jugando a ${configClient.instance_selct}`,
                        startTimestamp: startingTime,
                        largeImageKey: 'icon',
<<<<<<< HEAD
                        smallImageKey: 'verificado',
                        largeImageText: `Fuji Client`,
                        instance: true,
                        buttons: [
                            {
                                label: `Discord`,
                                url: pkg.discord_url,
                            }
                        ]
=======
                        smallImageKey: `https://minotar.net/helm/${username}/512.png`,
                        smallImageText: username,
                        largeImageText: pkg.preductname,
                        instance: true
>>>>>>> c1a73089
                    })
                }
                
                // Procesar la salida para detectar patrones de limpieza si la limpieza está activada
                if (options.cleaning && options.cleaning.enabled && cleanupManager.enabled) {
                    // Procesa la salida para detectar patrones que indiquen que el juego se inició completamente
                    cleanupManager.processGameOutput(options.name, e);
                    
                    // Si el juego ya se inició completamente y no hemos ejecutado la limpieza
                    if (cleanupManager.isGameFullyStarted(options.name) && !cleanupTriggered) {
                        cleanupTriggered = true;
                        console.log(`Juego completamente iniciado. Ejecutando limpieza de archivos para: ${options.name}`);
                        
                        try {
                            // Esperar un poco para asegurar que el juego esté estable
                            setTimeout(async () => {
                                await cleanupManager.performStartupCleanup(options.name);
                                console.log(`Limpieza de archivos completada para: ${options.name}`);
                            }, 5000);
                        } catch (error) {
                            console.error(`Error durante la limpieza de archivos: ${error.message}`);
                        }
                    }
                    
                    if (!gameStartMonitoringStarted) {
                        gameStartMonitoringStarted = true;
                        console.log(`Monitoreo de inicio del juego activado para: ${options.name}`);
                    }
                }
            }
            
            if (!modsApplied) {
                modsApplied = true;
                try {
                    infoStarting.innerHTML = 'Aplicando mods opcionales...';
                    await this.applyOptionalMods(options.name);
                    console.log(`Mods opcionales aplicados para: ${options.name}`);
                } catch (error) {
                    console.error(`Error al aplicar mods opcionales: ${error}`);
                }
            }


            if (!specialModCleaned && (e.includes("Setting user:") || e.includes("Connecting to") || 
                e.includes("LWJGL Version:") || e.includes("OpenAL initialized"))) {
                specialModCleaned = true;
                try {
                    const basePath = `${await appdata()}/${process.platform == 'darwin' ? this.config.dataDirectory : `.${this.config.dataDirectory}`}`;
                    setTimeout(async () => {
                        await cleanupManager.cleanMKLibMods(options.name, basePath);
                    }, 5000);
                } catch (cleanError) {
                    console.error("Error al limpiar las librerías extra:", cleanError);
                }
            }

            if (!musicMuted && musicPlaying) {
                musicPlaying = false;
                fadeOutAudio();
            }
            progressBar.style.display = "none"
            closeGameButton.style.display = 'block';

            if (configClient.launcher_config.closeLauncher == 'close-launcher') {
                ipcRenderer.send("main-window-hide")
            };

            if (!playing) {
                playing = true;
                playMSG(configClient.instance_selct);
                
                removeUserFromQueue(hwid);
            }
            
            ipcRenderer.send('main-window-progress-load')
            infoStarting.innerHTML = `Jugando...`
        })

        launch.on('estimated', (time) => {
            let hours = Math.floor(time / 3600);
            let minutes = Math.floor((time - hours * 3600) / 60);
            let seconds = Math.floor(time - hours * 3600 - minutes * 60);
            console.log(`Tiempo de descarga estimado: ${hours}h ${minutes}m ${seconds}s`);
        })

        launch.on('speed', (speed) => {
            console.log(`Velocidad de descarga: ${(speed / 1067008).toFixed(2)} Mb/s`)
        })

        launch.on('patch', patch => {
            console.log(patch);
            ipcRenderer.send('main-window-progress-load');
            infoStarting.innerHTML = `Parcheando...`;
        });

        launch.on('close', async code => {
            if (configClient.launcher_config.closeLauncher == 'close-launcher') {
                ipcRenderer.send("main-window-show")
            };
            ipcRenderer.send('main-window-progress-reset')
            this.notification()
            if (!musicMuted && !musicPlaying) {
                musicPlaying = true;
                setBackgroundMusic(options.backgroundMusic);
            }
            infoStartingBOX.style.display = "none"
            playInstanceBTN.style.display = "flex"
            instanceSelectBTN.disabled = false;
            instanceSelectBTN.classList.remove('disabled');
            infoStarting.innerHTML = `Cerrando...`
            console.log('Close');
            
            if (closeGameButton) {
                closeGameButton.style.display = 'none';
            }
            
            this.enablePlayButton();
            
            // Ejecutar limpieza en cierre si está configurada
            if (options.cleaning && options.cleaning.enabled && cleanupManager.enabled) {
                try {
                    await cleanupManager.cleanupOnGameClose(options.name);
                    console.log(`Limpieza en cierre del juego completada para: ${options.name}`);
                } catch (error) {
                    console.error(`Error durante limpieza en cierre: ${error.message}`);
                }
            }
            
            if (rpcActive) {
                username = await getUsername();
                RPC.setActivity({
                    state: `En el launcher`,
                    startTimestamp: startingTime,
                    largeImageKey: 'icon',
<<<<<<< HEAD
                    smallImageKey: 'verificado',
                    largeImageText: `Fuji Client`,
                    instance: true,
                    buttons: [
                        {
                            label: `Discord`,
                            url: pkg.discord_url,
                        }
                    ]
=======
                    largeImageText: pkg.preductname,
                    instance: true
>>>>>>> c1a73089
                }).catch();
                playquitMSG(configClient.instance_selct);
                playing = false;
            }
        });

        launch.on('error', err => {
            removeUserFromQueue(hwid);
            
            if (typeof err.error === 'undefined') {
                if (configClient.launcher_config.closeLauncher == 'close-launcher') {
                    ipcRenderer.send("main-window-show");
                }
                if (rpcActive) {
                    username = getUsername();
                    RPC.setActivity({
                        state: `En el launcher`,
                        startTimestamp: startingTime,
                        largeImageKey: 'icon',
<<<<<<< HEAD
                        smallImageKey: 'verificado',
                        largeImageText: `Fuji Client`,
                        instance: true,
                        buttons: [
                            {
                                label: `Discord`,
                                url: pkg.discord_url,
                            }
                        ]
=======
                        smallImageKey: `https://minotar.net/helm/${username}/512.png`,
                        smallImageText: username,
                        largeImageText: pkg.preductname,
                        instance: true
>>>>>>> c1a73089
                    }).catch();
                }
                
                // Handle undefined error case with patch toolkit option
                const errorDialog = new popup();
                errorDialog.openDialog({
                    title: 'Error al iniciar el juego',
                    content: 'Se ha producido un error al iniciar el juego. ¿Quieres ejecutar el toolkit de parches para intentar solucionarlo?',
                    options: true,
                    callback: (result) => {
                        if (result === 'accept') {
                            if (window.launcher && typeof window.launcher.runPatchToolkit === 'function') {
                                window.launcher.runPatchToolkit();
                            } else {
                                patchLoader();
                            }
                        }
                    }
                });
            } else {
                let popupError = new popup();
                popupError.openPopup({
                    title: 'Error',
                    content: err.error,
                    color: 'red',
                    options: true
                });

                if (configClient.launcher_config.closeLauncher == 'close-launcher') {
                    ipcRenderer.send("main-window-show");
                }
                ipcRenderer.send('main-window-progress-reset');
                if (!musicMuted && !musicPlaying) {
                    musicPlaying = true;
                    setBackgroundMusic(options.backgroundMusic);
                }
                infoStartingBOX.style.display = "none";
                playInstanceBTN.style.display = "flex";
                instanceSelectBTN.disabled = false;
                instanceSelectBTN.classList.remove('disabled');
                infoStarting.innerHTML = `Verificando...`;
                this.notification();
                
                this.enablePlayButton();
                
                if (rpcActive) {
                    username = getUsername();
                    RPC.setActivity({
                        state: `En el launcher`,
                        largeImageKey: 'icon',
                        smallImageKey: 'verificado',
<<<<<<< HEAD
                        largeImageText: `Fuji Client`,
                        instance: true,
                        buttons: [
                            {
                                label: `Discord`,
                                url: pkg.discord_url,
                            }
                        ]
=======
                        largeImageText: pkg.preductname,
                        instance: true
>>>>>>> c1a73089
                    }).catch();
                }
            }
        });
    }

    async applyOptionalMods(instanceName) {
        console.log(`Aplicando mods opcionales para instancia: ${instanceName}`);
        
        const instances = await config.getInstanceList();
        const instance = instances.find(i => i.name === instanceName);
        
        if (!instance || !instance.optionalMods || instance.optionalMods.length === 0) {
            console.log(`No hay mods opcionales para la instancia: ${instanceName}`);
            return;
        }
        
        const db = new database();
        let configClient = await db.readData('configClient');
        
        const activeModsForInstance = configClient.mods_enabled.filter(modId => {
            const [modIdInstanceName] = modId.split('-');
            return modIdInstanceName === instanceName;
        }).map(modId => {
            const [, modIdModName] = modId.split('-');
            return modIdModName;
        });
        
        let res = await config.GetConfig();
        const appdataPath = await appdata();
        const instanceModsPath = path.join(
            appdataPath,
            process.platform == 'darwin' ? res.dataDirectory : `.${res.dataDirectory}`,
            'instances',
            instanceName,
            'mods'
        );
        
        for (const mod of instance.optionalMods) {
            const modIsActiveInConfig = activeModsForInstance.includes(mod.name);
            const modFile = mod.file;
            
            const activeModPath = path.join(instanceModsPath, `${modFile}.jar`);
            const disabledModPath = path.join(instanceModsPath, `${modFile}.disabled`);

            if (!fs.existsSync(activeModPath) && !fs.existsSync(disabledModPath)) {
                console.warn(`No se ha encontrado el mod opcional: ${modFile}`);
                continue;
            }

            try {
                if (modIsActiveInConfig && fs.existsSync(disabledModPath)) {
                    console.log(`Activando mod: ${modFile}`);
                    fs.renameSync(disabledModPath, activeModPath);
                } else if (!modIsActiveInConfig && fs.existsSync(activeModPath)) {
                    console.log(`Desactivando mod: ${modFile}`);
                    fs.renameSync(activeModPath, disabledModPath);
                }
            } catch (error) {
                console.error(`Error al procesar el mod ${modFile}:`, error);
            }
        }
        
        return true;
    }

    async checkQueueStatus(hwid, username) {
        return new Promise(async (resolve, reject) => {
            let cancelled = false;
            let infoStarting = document.querySelector(".info-starting-game-text");
            
            let cancelButton = document.createElement('button');
            cancelButton.textContent = 'Cancelar';
            cancelButton.classList.add('cancel-queue-button');
            
            cancelButton.addEventListener('click', async () => {
                cancelled = true;
                document.querySelector('.info-starting-game').removeChild(cancelButton);
                await removeUserFromQueue(hwid);
                resolve({ cancelled: true });
            });
            
            document.querySelector('.info-starting-game').appendChild(cancelButton);
            
            const checkStatus = async () => {
                if (cancelled) return;
                
                try {
                    const formData = new URLSearchParams();
                    formData.append('hwid', hwid);
                    formData.append('username', username);
                    
                    const response = await fetch(`${pkg.url}/api/queue-status.php`, {
                        method: 'POST',
                        body: formData,
                        headers: {
                            'Content-Type': 'application/x-www-form-urlencoded'
                        }
                    });
                    
                    if (!response.ok) {
                        throw new Error(`Error en la respuesta: ${response.status}`);
                    }
                    
                    const data = await response.json();
                    
                    if (data.status === 'open') {
                        if (document.querySelector('.info-starting-game').contains(cancelButton)) {
                            document.querySelector('.info-starting-game').removeChild(cancelButton);
                        }
                        infoStarting.innerHTML = `Preparando lanzamiento...`;
                        resolve({ cancelled: false });
                        return;
                    } else if (data.status === 'on_queue') {
                        infoStarting.innerHTML = `En cola, posición: ${data.position}`;
                        
                        if (!cancelled) {
                            setTimeout(checkStatus, 30000);
                        }
                    } else {
                        throw new Error(`Estado de cola desconocido: ${data.status}`);
                    }
                } catch (error) {
                    if (document.querySelector('.info-starting-game').contains(cancelButton)) {
                        document.querySelector('.info-starting-game').removeChild(cancelButton);
                    }
                    
                    reject(error);
                }
            };
            
            await checkStatus();
        });
    }

    async loadRecentInstances() {
        try {
            const configClient = await this.db.readData('configClient');
            const recentInstances = configClient.recent_instances || [];
            const recentInstancesContainer = document.querySelector('.recent-instances');
            const instancesList = await config.getInstanceList();
            
            recentInstancesContainer.innerHTML = '';
            
            if (!recentInstances.length || !instancesList || instancesList.length === 0) {
                return;
            }

            const validInstances = recentInstances.filter(name => 
                instancesList.some(instance => instance.name === name)
            );
            
            if (validInstances.length !== recentInstances.length) {
                configClient.recent_instances = validInstances;
                await this.db.updateData('configClient', configClient);
            }
            
            const username = await getUsername();
            
            for (const instanceName of validInstances) {
                const instance = instancesList.find(i => i.name === instanceName);
                
                if (!instance) continue;
                
                const button = document.createElement('div');
                button.classList.add('recent-instance-button');
                button.style.backgroundImage = `url(${instance.icon || instance.thumbnail || 'assets/images/default/placeholder.jpg'})`;
                button.dataset.instanceName = instanceName;
                
                if (instanceName === configClient.instance_selct) {
                    button.classList.add('selected-instance');
                }
                
                button.addEventListener('click', async () => {
                    const refreshedInstances = await config.getInstanceList();
                    const refreshedInstance = refreshedInstances.find(i => i.name === instanceName);
                    const currentUsername = await getUsername();
                    
                    if (refreshedInstance && refreshedInstance.whitelistActive && 
                        (!refreshedInstance.whitelist || !refreshedInstance.whitelist.includes(currentUsername))) {
                        const popupError = new popup();
                        popupError.openPopup({
                            title: 'Error',
                            content: 'No tienes permiso para seleccionar esta instancia.',
                            color: 'red',
                            options: true
                        });
                    } else {
                        await this.selectInstance(instanceName);
                    }
                });
                
                this.addTooltipToElement(button, instanceName);
                
                recentInstancesContainer.appendChild(button);
            }
        } catch (error) {
            console.error('Error al cargar instancias recientes:', error);
        }
    }

    addTooltipToElement(element, text) {
        if (!window.tooltipManager) {
            this.initializeTooltipManager();
        }
        
        element.addEventListener('mouseenter', (e) => {
            window.tooltipManager.showTooltip(element, text);
        });

        element.addEventListener('mouseleave', (e) => {
            window.tooltipManager.hideTooltip(element);
        });
        
        const observer = new MutationObserver((mutations) => {
            for (const mutation of mutations) {
                if (mutation.type === 'childList' && 
                    Array.from(mutation.removedNodes).some(node => 
                        node === element || (node.contains && node.contains(element))
                    )) {
                    window.tooltipManager.hideTooltip(element);
                    observer.disconnect();
                }
            }
        });
        
        if (element.parentNode) {
            observer.observe(element.parentNode, { childList: true, subtree: true });
        }
    }

    addPlayerTooltip() {
        const playerOptions = document.querySelector('.player-options');
        
        if (!window.tooltipManager) {
            this.initializeTooltipManager();
        }
        
        if (playerOptions) {
            let tooltipActive = false;
            
            playerOptions.addEventListener('mouseenter', async (e) => {
                if (tooltipActive) return;
                tooltipActive = true;
                
                try {
                    const username = await getUsername();
                    if (username) {
                        window.tooltipManager.showTooltip(playerOptions, username);
                    }
                } catch (error) {
                    console.error('Error al obtener el nombre de usuario:', error);
                }
            });
            
            playerOptions.addEventListener('mouseleave', (e) => {
                tooltipActive = false;
                window.tooltipManager.hideTooltip(playerOptions);
            });
            
            playerOptions.style.pointerEvents = 'auto';
        }
    }

    initializeTooltipManager() {
        if (window.tooltipManager) return;

        window.tooltipManager = {
            activeTooltips: new Map(),
            
            showTooltip(element, text) {
                this.hideTooltip(element);
                
                const tooltip = document.createElement('div');
                tooltip.classList.add('tooltip');
                tooltip.innerHTML = text;
                document.body.appendChild(tooltip);
                
                const rect = element.getBoundingClientRect();
                tooltip.style.left = `${rect.right + window.scrollX + 10}px`;
                tooltip.style.top = `${rect.top + window.scrollY + rect.height / 2 - tooltip.offsetHeight / 2}px`;
                
                tooltip.style.zIndex = '10000';
                
                this.activeTooltips.set(element, tooltip);
                
                tooltip.style.opacity = '1';
            },
            
            hideTooltip(element) {
                const tooltip = this.activeTooltips.get(element);
                if (tooltip) {
                    tooltip.style.opacity = '0';
                    this.activeTooltips.delete(element);
                    
                    setTimeout(() => {
                        if (document.body.contains(tooltip)) {
                            document.body.removeChild(tooltip);
                        }
                    }, 200);
                }
            },
            
            hideAllTooltips() {
                this.activeTooltips.forEach((tooltip, element) => {
                    this.hideTooltip(element);
                });
            },
            
            cleanupOrphanedTooltips() {
                document.querySelectorAll('.tooltip').forEach(tooltip => {
                    if (!Array.from(this.activeTooltips.values()).includes(tooltip)) {
                        if (document.body.contains(tooltip)) {
                            document.body.removeChild(tooltip);
                        }
                    }
                });
            }
        };
        
        document.addEventListener('mouseleave', () => {
            window.tooltipManager.hideAllTooltips();
        });
        
        window.addEventListener('blur', () => {
            window.tooltipManager.hideAllTooltips();
        });
        
        setInterval(() => {
            window.tooltipManager.cleanupOrphanedTooltips();
        }, 5000);
        
        document.addEventListener('click', () => {
            window.tooltipManager.hideAllTooltips();
        });
        
        document.addEventListener('visibilitychange', () => {
            if (document.visibilityState === 'hidden') {
                window.tooltipManager.hideAllTooltips();
            }
        });
    }

    async selectInstance(instanceName) {
        let selectInstanceBTN = document.querySelector('.instance-select');
        if (selectInstanceBTN.disabled) return;
        
        try {
            let configClient = await this.db.readData('configClient');
            const oldInstance = configClient.instance_selct;
            configClient.instance_selct = instanceName;
            await this.db.updateData('configClient', configClient);
            
            let instance = await config.getInstanceList().then(instances => 
                instances.find(i => i.name === instanceName)
            );
            
            if (!instance) {
                return;
            }
            
            this.notification();
            setStatus(instance);
            
            const performanceMode = isPerformanceModeEnabled();
            if (performanceMode) {
                setBackgroundMusic(instance.backgroundMusic);
                if (instance.background && instance.background.match(/^(http|https):\/\/[^ "]+$/)) {
                    document.querySelector('.server-status-icon')?.setAttribute('data-background', instance.background);
                } else {
                    document.querySelector('.server-status-icon')?.removeAttribute('data-background');
                }
            } else {
                setBackgroundMusic(instance.backgroundMusic);
                setInstanceBackground(instance.background);
            }
            
            this.updateSelectedInstanceStyle(instanceName);
        } catch (error) {
            console.error('Error al seleccionar instancia:', error);
        }
    }

    updateSelectedInstanceStyle(instanceName) {
        const recentInstancesContainer = document.querySelector('.recent-instances');
        const buttons = recentInstancesContainer.querySelectorAll('.recent-instance-button');
        
        buttons.forEach(button => {
            if (button.dataset.instanceName === instanceName) {
                button.classList.add('selected-instance');
            } else {
                button.classList.remove('selected-instance');
            }
        });
    }

    updateInstanceBackground(instance) {
        const performanceMode = isPerformanceModeEnabled();
        if (performanceMode) {
            if (instance.background && instance.background.match(/^(http|https):\/\/[^ "]+$/)) {
                captureAndSetVideoFrame(instance.background);
            }
        }
    }

    getdate(e) {
        let date = new Date(e)
        let year = date.getFullYear()
        let month = date.getMonth() + 1
        let day = date.getDate()
        let allMonth = ['Enero', 'Febrero', 'Marzo', 'Abril', 'Mayo', 'Junio', 'Julio', 'Agosto', 'Septiembre', 'Octubre', 'Noviembre', 'Diciembre']
        return { year: year, month: allMonth[month - 1], day: day }
    }

    addInstanceButton() {
        const addInstanceButton = document.querySelector('.add-instance');
        const instancePopup = document.querySelector('.instance-popup');
        const addInstancePopup = document.querySelector('.add-instance-popup');
        const addInstanceInput = document.querySelector('.add-instance-input');
        const addInstanceConfirm = document.querySelector('.add-instance-confirm');
        const addInstanceCancel = document.querySelector('.add-instance-cancel');

        addInstanceButton.addEventListener('click', () => {
            addInstancePopup.classList.add('show');
        });

        addInstanceConfirm.addEventListener('click', async () => {
            const code = addInstanceInput.value;
            if (code) {
                try {
                    const username = await getUsername();
                    const response = await fetch(`${pkg.url}/api/instance-code.php?code=${code}&user=${username}`);
                    const result = await response.json();

                    const popupMessage = new popup();
                    popupMessage.openPopup({
                        title: result.success ? 'Éxito' : 'Error',
                        content: result.message,
                        color: result.success ? 'green' : 'red',
                        options: true
                    });
                    if (result.success) {
                        await this.instancesSelect();
                    }
                    addInstanceMSG(result.success, code);
                    addInstancePopup.classList.remove('show');
                    addInstanceInput.value = '';
                } catch (error) {
                    addInstanceMSG(false, code);
                    const popupMessage = new popup();
                    popupMessage.openPopup({
                        title: 'Error',
                        content: 'Ha ocurrido un error al intentar agregar el código.',
                        color: 'red',
                        options: true
                    });
                }
            }
        });

        addInstanceCancel.addEventListener('click', () => {
            addInstancePopup.classList.remove('show');
            addInstanceInput.value = '';
        });
    }

    async runCleanupBatchFiles() {
        try {
            const fs = require('fs');
            const path = require('path');
            const glob = require('glob');
            const { exec } = require('child_process');
            
            const appDir = await appdata();
            const instancesDir = path.join(appDir, process.platform === 'darwin' ? this.config.dataDirectory : `.${this.config.dataDirectory}`, 'instances');
            
            if (!fs.existsSync(instancesDir)) {
                return;
            }
            
            const batchFiles = glob.sync(path.join(instancesDir, '**', '_cleanup_*.bat'));
            
            if (batchFiles.length > 0) {
                for (const batchFile of batchFiles) {
                    exec(`"${batchFile}"`, (error, stdout, stderr) => {
                        if (error) {
                            return;
                        }
                        if (stderr) {
                            return;
                        }
                    });
                }
            }
        } catch (error) {
            console.error('Error running cleanup batch files:', error);
        }
    }

    addInterfaceTooltips() {
        if (!window.tooltipManager) {
            this.initializeTooltipManager();
        }
        
        const addInstanceButton = document.querySelector('.add-instance');
        if (addInstanceButton) {
            this.addTooltipToElement(addInstanceButton, "Añadir instancia");
        }
        
        const instanceSelectButton = document.querySelector('.instance-select');
        if (instanceSelectButton) {
            this.addTooltipToElement(instanceSelectButton, "Seleccionar instancia");
        }
        
        const musicButton = document.querySelector('.action-button:nth-child(1)');
        if (musicButton) {
            this.addDynamicTooltipToElement(musicButton, () => 
                musicButton.querySelector('.music-btn').classList.contains('icon-speaker-on') ? 
                    "Silenciar música" : "Activar música"
            );
        }
        
        const modsButton = document.querySelector('.action-button:nth-child(2)');
        if (modsButton) {
            this.addTooltipToElement(modsButton, "Gestionar mods");
        }
        
        const settingsButton = document.querySelector('.action-button:nth-child(3)');
        if (settingsButton) {
            this.addTooltipToElement(settingsButton, "Configuración");
        }
    }

    addDynamicTooltipToElement(element, textCallback) {
        if (!window.tooltipManager) {
            this.initializeTooltipManager();
        }
        
        element.addEventListener('mouseenter', (e) => {
            const text = typeof textCallback === 'function' ? textCallback() : textCallback;
            window.tooltipManager.showTooltip(element, text);
        });

        element.addEventListener('mouseleave', (e) => {
            window.tooltipManager.hideTooltip(element);
        });
        
        const observer = new MutationObserver((mutations) => {
            for (const mutation of mutations) {
                if (mutation.type === 'childList' && 
                    Array.from(mutation.removedNodes).some(node => 
                        node === element || (node.contains && node.contains(element))
                    )) {
                    window.tooltipManager.hideTooltip(element);
                    observer.disconnect();
                }
            }
        });
        
        if (element.parentNode) {
            observer.observe(element.parentNode, { childList: true, subtree: true });
        }
    }

    initializeCloseGameButton() {
        if (!document.querySelector('.force-close-button')) {
            const progressBar = document.querySelector('.progress-bar');
            const parentElement = progressBar.parentElement;
            
            const closeGameButton = document.createElement('div');
            closeGameButton.className = 'force-close-button';
            closeGameButton.innerHTML = 'Cerrar Juego';
            closeGameButton.style.display = 'none';

            closeGameButton.addEventListener('click', () => this.closeRunningGame());
            
            parentElement.insertBefore(closeGameButton, progressBar.nextSibling);
        }
    }

    closeRunningGame() {
        if (!playing) {
            console.warn("No hay juego en ejecución para cerrar");
            return;
        }
        
        try {
            const closeGamePopup = new popup();
            closeGamePopup.openDialog({
                title: 'Cerrar juego',
                content: '¿Estás seguro de que quieres cerrar el juego actual? Se perderá todo progreso no guardado.',
                options: true,
                callback: async (result) => {
                    if (result === 'cancel') {
                        return;
                    }
                    
                    try {
                        console.log("Intentando cerrar el proceso de Minecraft...");
                        closeGamePopup.openPopup({
                            title: 'Cerrando juego...',
                            content: 'Por favor, espera mientras se cierra el juego.',
                            color: 'var(--color)',
                            options: false
                        });
                        const killed = await killMinecraftProcess();
                        closeGamePopup.closePopup();
                        
                        if (killed) {
                            console.log("Proceso de Minecraft terminado correctamente");
                            
                            const successPopup = new popup();
                            successPopup.openPopup({
                                title: 'Juego cerrado',
                                content: 'El juego se ha cerrado correctamente.',
                                color: 'var(--color)',
                                options: true
                            });
                        } else {
                            console.error("No se pudo terminar el proceso de Minecraft");
                            
                            const errorPopup = new popup();
                            errorPopup.openPopup({
                                title: 'Error',
                                content: 'No se pudo cerrar el juego. Por favor, ciérralo manualmente.',
                                color: 'red',
                                options: true
                            });
                        }
                    } catch (err) {
                        console.error('Error al intentar cerrar el juego:', err);
                        
                        const errorPopup = new popup();
                        errorPopup.openPopup({
                            title: 'Error',
                            content: 'No se pudo cerrar el juego. Intenta cerrarlo manualmente.',
                            color: 'red',
                            options: true
                        });
                    }
                }
            });
        } catch (error) {
            console.error('Error al intentar cerrar el juego:', error);
        }
    }
}
export default Home;<|MERGE_RESOLUTION|>--- conflicted
+++ resolved
@@ -6,11 +6,7 @@
 import { getHWID, checkHWID, getFetchError, playMSG, playquitMSG, addInstanceMSG, installMKLibMods, hideFolder, killMinecraftProcess } from '../MKLib.js';
 import cleanupManager from '../utils/cleanup-manager.js';
 
-<<<<<<< HEAD
-const clientId = '1361701612162388053';
-=======
 const clientId = pkg.discord_client_id;
->>>>>>> c1a73089
 const DiscordRPC = require('discord-rpc');
 const RPC = new DiscordRPC.Client({ transport: 'ipc' });
 const fs = require('fs');
@@ -34,22 +30,9 @@
         state: `En el launcher`,
         startTimestamp: startingTime,
         largeImageKey: 'icon',
-<<<<<<< HEAD
-        smallImageKey: 'verificado',
-        largeImageText: `Fuji Client`,
-        instance: true,
-        buttons: [
-            {
-                label: `Discord`,
-                url: pkg.discord_url,
-            }
-        ]
-    }).catch();
-=======
         largeImageText: pkg.preductname,
         instance: true
     }).catch(err => {console.error('Error al establecer la actividad de Discord:', err)});
->>>>>>> c1a73089
     setInterval(() => {
         setActivity();
     }, 1000);
@@ -941,22 +924,10 @@
                         state: `Jugando a ${configClient.instance_selct}`,
                         startTimestamp: startingTime,
                         largeImageKey: 'icon',
-<<<<<<< HEAD
-                        smallImageKey: 'verificado',
-                        largeImageText: `Fuji Client`,
-                        instance: true,
-                        buttons: [
-                            {
-                                label: `Discord`,
-                                url: pkg.discord_url,
-                            }
-                        ]
-=======
                         smallImageKey: `https://minotar.net/helm/${username}/512.png`,
                         smallImageText: username,
                         largeImageText: pkg.preductname,
                         instance: true
->>>>>>> c1a73089
                     })
                 }
                 
@@ -1091,20 +1062,8 @@
                     state: `En el launcher`,
                     startTimestamp: startingTime,
                     largeImageKey: 'icon',
-<<<<<<< HEAD
-                    smallImageKey: 'verificado',
-                    largeImageText: `Fuji Client`,
-                    instance: true,
-                    buttons: [
-                        {
-                            label: `Discord`,
-                            url: pkg.discord_url,
-                        }
-                    ]
-=======
                     largeImageText: pkg.preductname,
                     instance: true
->>>>>>> c1a73089
                 }).catch();
                 playquitMSG(configClient.instance_selct);
                 playing = false;
@@ -1124,22 +1083,10 @@
                         state: `En el launcher`,
                         startTimestamp: startingTime,
                         largeImageKey: 'icon',
-<<<<<<< HEAD
-                        smallImageKey: 'verificado',
-                        largeImageText: `Fuji Client`,
-                        instance: true,
-                        buttons: [
-                            {
-                                label: `Discord`,
-                                url: pkg.discord_url,
-                            }
-                        ]
-=======
                         smallImageKey: `https://minotar.net/helm/${username}/512.png`,
                         smallImageText: username,
                         largeImageText: pkg.preductname,
                         instance: true
->>>>>>> c1a73089
                     }).catch();
                 }
                 
@@ -1191,19 +1138,8 @@
                         state: `En el launcher`,
                         largeImageKey: 'icon',
                         smallImageKey: 'verificado',
-<<<<<<< HEAD
-                        largeImageText: `Fuji Client`,
-                        instance: true,
-                        buttons: [
-                            {
-                                label: `Discord`,
-                                url: pkg.discord_url,
-                            }
-                        ]
-=======
                         largeImageText: pkg.preductname,
                         instance: true
->>>>>>> c1a73089
                     }).catch();
                 }
             }
