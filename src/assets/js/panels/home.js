/**
 * @author Luuxis
 * @license CC-BY-NC 4.0 - https://creativecommons.org/licenses/by-nc/4.0
 */
import { config, database, logger, changePanel, appdata, setStatus, setInstanceBackground, pkg, popup, clickHead, getClickeableHead, toggleModsForInstance, discordAccount, toggleMusic, fadeOutAudio, setBackgroundMusic, getUsername } from '../utils.js'
import { getHWID, checkHWID, getFetchError, playMSG, playquitMSG, addInstanceMSG } from '../MKLib.js';

const clientId = '1307003977442787451';
const DiscordRPC = require('discord-rpc');
const RPC = new DiscordRPC.Client({ transport: 'ipc' });
let dev = process.env.NODE_ENV === 'dev';
let rpcActive = true;
let startingTime = Date.now();
let LogBan = false;
let playing = false;
DiscordRPC.register(clientId);

async function setActivity() {
    if (!RPC) return;
};
RPC.on('ready', async () => {
    setActivity();
    RPC.setActivity({
        state: `En el launcher`,
        startTimestamp: startingTime,
        largeImageKey: 'icon',
        smallImageKey: 'verificado',
        largeImageText: `Volty Studio`,
        instance: true,
        buttons: [
            {
                label: `Discord`,
<<<<<<< HEAD
                url: pkg.discord_url,
=======
                url: `https://discord.gg/mcjNAYj6JX`,
>>>>>>> a016476b
            }
        ]
    }).catch();
    setInterval(() => {
        setActivity();
    }, 86400 * 1000);
});
RPC.login({ clientId }).catch(err => {
    console.error('Servidor de Discord no detectado. Tranquilo, esto no es una crisis.')
    rpcActive = false;
});

const { Launch } = require('minecraft-java-core')
const { shell, ipcRenderer } = require('electron')
class Home {
    static id = "home";
    intervalId = null;
    async init(config) {
        this.config = config;
        this.db = new database();
        this.news();
        this.showstore();
        this.notification();
        this.startNotificationCheck();
        this.socialLick();
        this.instancesSelect();
        this.startButtonManager();
        await this.loadRecentInstances();
        document.querySelector('.settings-btn').addEventListener('click', e => discordAccount() && changePanel('settings'));
        document.querySelector('.player-options').addEventListener('click', e => clickHead());
        this.addInstanceButton();
        this.addPlayerTooltip();
    }

    async showstore() {
        let storebutton = document.querySelector('.storebutton')
        let res = await config.GetConfig();
        if (res.store_enabled) {
        try {
            const response = await fetch(pkg.store_url).catch(err => console.error('Parece que la tienda no se encuentra online. Ocultando sección de tienda.'));
            if (response.ok) {
                /* document.querySelector('.storebutton').setAttribute('href', pkg.store_url); */
                document.querySelector('.news-blockshop').style.display = 'block';

            } else {
                console.error('Parece que la tienda no se encuentra online. Ocultando sección de tienda...');
                document.querySelector('.news-blockshop').style.display = 'none';
            }
        } catch (error) {
            console.error('Parece que la tienda no se encuentra online. Ocultando sección de tienda...');
            document.querySelector('.news-blockshop').style.display = 'none';
        }
        storebutton.addEventListener('click', e => {
            ipcRenderer.send('create-store-window');
        })
    } else {
        document.querySelector('.news-blockshop').style.display = 'none';
        console.log('La tienda se encuentra desactivada. Ocultando sección de tienda...');
    }
    }

    async notification() { 
        let res = await config.GetConfig();
        let hwid = await getHWID();
        let check = await checkHWID(hwid);
        let fetchError = await getFetchError();

        let notification = document.querySelector('.message-container');
        let notificationIcon = document.querySelector('.message-icon');
        let notificationTitle = document.querySelector('.message-title');
        let notificationContent = document.querySelector('.message-content');

        let colorRed = getComputedStyle(document.documentElement).getPropertyValue('--notification-red');
        let colorGreen = getComputedStyle(document.documentElement).getPropertyValue('--notification-green');
        let colorBlue = getComputedStyle(document.documentElement).getPropertyValue('--notification-blue');
        let colorYellow = getComputedStyle(document.documentElement).getPropertyValue('--notification-yellow');

        if (check) {
            if (fetchError == false) {
                if (LogBan == false) {
                    console.error('Se ha detectado un bloqueo de HWID. No se puede iniciar ninguna instancia.');
                    LogBan = true;
                }
                notificationTitle.innerHTML = '¡Atención!';
                notificationContent.innerHTML = "Se ha detectado un bloqueo de dispositivo. No podrá iniciar ninguna instancia hasta que su dispositivo sea desbloqueado.";
                notification.style.background = colorRed;
                notificationIcon.src = 'assets/images/notification/error.png';
                await this.showNotification();
            } else {
                if (LogBan == false) {
                    console.error('El anticheat no ha podido verificar la integridad de tu dispositivo y por lo tanto no se podrá jugar a ninguna instancia.');
                    LogBan = true;
                }
                notificationTitle.innerHTML = '¡Atención!';
                notificationContent.innerHTML = "No se ha podido conectar con el Anticheat de Volty Studio y por lo tanto no se podrá jugar a ninguna instancia.";
                notification.style.background = colorRed;
                notificationIcon.src = 'assets/images/notification/error.png';
                await this.showNotification();
            }
            
        } /* else if (process.env.NODE_ENV === 'dev') {
            notificationTitle.innerHTML = '¡Atención!';
                notificationContent.innerHTML = "Estas ejecutando el launcher desde la consola, recuerda que si utilizas el código de este launcher deberás cumplir con las condiciones de uso disponibles en el Github.";
                notification.style.background = colorRed;
                notificationIcon.src = 'assets/images/notification/exclamation2.png';
                await this.showNotification();
        } */ else if (res.notification.enabled) {
            notificationTitle.innerHTML = res.notification.title;
            notificationContent.innerHTML = res.notification.content;
            if (notificationContent.innerHTML.length > 160) {
                notificationContent.style.fontSize = '0.75rem';
                notificationTitle.style.fontSize = '1.0rem';
            }

            if (res.notification.color == 'red') notification.style.background = colorRed; else if (res.notification.color == 'green') notification.style.background = colorGreen; else if (res.notification.color == 'blue') notification.style.background = colorBlue; else if (res.notification.color == 'yellow') notification.style.background = colorYellow; else notification.style.background = res.notification.color;
            if (res.notification.icon.match(/^(http|https):\/\/[^ "]+$/)) notificationIcon.src = res.notification.icon; else if (res.notification.icon == 'info') notificationIcon.src = 'assets/images/notification/info.png'; else if (res.notification.icon == 'warning') notificationIcon.src = 'assets/images/notification/exclamation2.png'; else if (res.notification.icon == 'error') notificationIcon.src = 'assets/images/notification/error.png'; else if (res.notification.icon == 'exclamation') notificationIcon.src = 'assets/images/notification/exclamation.png'; else notificationIcon.style.display = 'none';
            await this.showNotification();
            
        } else {
            await this.hideNotification();
        }
    }

    async showNotification() {
        let notification = document.querySelector('.message-container');
        notification.style.display = 'flex';
        notification.style.visibility = 'visible';
        requestAnimationFrame(function() {
            requestAnimationFrame(function() {
                notification.style.opacity = '1';
            });
        });

    }
    
    async hideNotification() {
        let notification = document.querySelector('.message-container');
        notification.style.opacity = '0';
        await new Promise(resolve => setTimeout(resolve, 1000));
        notification.style.visibility = 'hidden';
        notification.style.display = 'none';
    }

    startNotificationCheck() {
        this.intervalId = setInterval(() => {
            this.notification();
        }, 60000);
        console.log('Comprobación de notificación programada iniciada.');
    }

    stopNotificationCheck() {
        if (this.intervalId) {
            clearInterval(this.intervalId);
            this.intervalId = null;
        }
        console.log('Se ha detenido la comprobación programada de notificaciones.');
    }

    async startButtonManager() {
        this.startModsButton()
        this.startMusicButton()
    }

    async startModsButton() {
        let res = await config.GetConfig();
        if (res.modsBeta || dev) {
            document.querySelector('.mods-btn').style.display = 'block';
            document.querySelector('.mods-btn').addEventListener('click', e => changePanel('mods'))
        } else {
            document.querySelector('.mods-btn').style.display = 'none';
        }
    }

    async startMusicButton() {
        let res = await config.GetConfig();
        if (res.musicBeta || dev) {
            const db = new database();
            let configClient = await this.db.readData('configClient')
            document.querySelector('.music-btn').style.display = 'block';
            document.querySelector('.music-btn').addEventListener('click', function() {if (!playing) toggleMusic();});
            if (configClient.launcher_config.music_muted) {
                document.querySelector('.music-btn').classList.remove('icon-speaker-on');
                document.querySelector('.music-btn').classList.add('icon-speaker-off');
            } else {
                document.querySelector('.music-btn').classList.remove('icon-speaker-off');
                document.querySelector('.music-btn').classList.add('icon-speaker-on');
            }
        } else {
            document.querySelector('.music-btn').style.display = 'none';
        }
    }
    
    async news() {

        let version = pkg.version
        let subversion = pkg.sub_version
        let changelog = pkg.changelog
        let titlechangelog = document.querySelector('.titlechangelog')
        let changelogcontent = document.querySelector('.bbWrapper')
        changelogcontent.innerHTML = `<p>${changelog}</p>`
        titlechangelog.innerHTML = `Volty Studio Launcher ${version}${subversion ? `-${subversion}` : ''}`;

        let newsElement = document.querySelector('.news-list');
        let news = await config.getNews().then(res => res).catch(err => false);
        if (news) {
            if (!news.length) {
                let blockNews = document.createElement('div');
                blockNews.classList.add('news-block');
                blockNews.innerHTML = `
                    <div class="news-header">
                        <div class="header-text">
                            <div class="title">Actualmente no hay noticias disponibles.</div>
                        </div>
                        <div class="date">
                            <div class="day">1</div>
                            <div class="month">Enero</div>
                        </div>
                    </div>
                    <div class="news-content">
                        <div class="bbWrapper">
                            <p>Puede seguir todas las noticias sobre el servidor aquí.</p>
                        </div>
                    </div>`
                newsElement.appendChild(blockNews);
            } else {
                for (let News of news) {
                    let date = this.getdate(News.publish_date)
                    let blockNews = document.createElement('div');
                    blockNews.classList.add('news-block');
                    blockNews.innerHTML = `
                        <div class="news-header">
                            <div class="header-text">
                                <div class="title">${News.title}</div>
                            </div>
                            <div class="date">
                                <div class="day">${date.day}</div>
                                <div class="month">${date.month}</div>
                            </div>
                        </div>
                        <div class="news-content">
                            <div class="bbWrapper">
                                <p>${News.content.replace(/\n/g, '</br>')}</p>
                                <p class="news-author">Autor - <span>${News.author}</span></p>
                            </div>
                        </div>`
                    newsElement.appendChild(blockNews);
                }
            }
        } else {
            let blockNews = document.createElement('div');
            blockNews.classList.add('news-block');
            // eliminado debajo de news-header: <img class="server-status-icon" src="assets/images/icon.png">
            blockNews.innerHTML = `
                <div class="news-header">
                        <div class="header-text">
                            <div class="title">Error.</div>
                        </div>
                        <div class="date">
                            <div class="day">1</div>
                            <div class="month">Enero</div>
                        </div>
                    </div>
                    <div class="news-content">
                        <div class="bbWrapper">
                            <p>No se puede contactar con el servidor de noticias, probablemente la rata de dixo se ha comido los cables de conexión.</p>
                        </div>
                    </div>`
            newsElement.appendChild(blockNews);
        }
    }

    socialLick() {
        let socials = document.querySelectorAll('.social-block')

        socials.forEach(social => {
            social.addEventListener('click', e => {
                shell.openExternal(e.target.dataset.url)
            })
        });
    }

    async instancesSelect() {
        let configClient = await this.db.readData('configClient');
        let auth = await this.db.readData('accounts', configClient.account_selected);
        let username = await getUsername();
        let instancesList = await config.getInstanceList();
        let instanceSelect = instancesList.find(i => i.name == configClient?.instance_selct) ? configClient?.instance_selct : null;

        let instanceBTN = document.querySelector('.play-instance');
        let instancePopup = document.querySelector('.instance-popup');
        let instancesGrid = document.querySelector('.instances-grid');
        let instanceSelectBTN = document.querySelector('.instance-select');
        let instanceCloseBTN = document.querySelector('.close-popup');

        if (instancesList.length === 1) {
            instanceSelectBTN.style.display = 'none';
            instanceBTN.style.paddingRight = '0';
        }

        if (!instanceSelect) {
            let newInstanceSelect = instancesList.find(i => i.whitelistActive == false);
            configClient.instance_selct = newInstanceSelect.name;
            instanceSelect = newInstanceSelect.name;
            await this.db.updateData('configClient', configClient);
        }

        for (let instance of instancesList) {
            if (instance.whitelistActive) {
                let whitelist = instance.whitelist.find(whitelist => whitelist == username);
                if (whitelist !== username) {
                    if (instance.name == instanceSelect) {
                        let newInstanceSelect = instancesList.find(i => i.whitelistActive == false);
                        configClient.instance_selct = newInstanceSelect.name;
                        instanceSelect = newInstanceSelect.name;
                        setStatus(newInstanceSelect);
                        setBackgroundMusic(newInstanceSelect.backgroundMusic);
                        setInstanceBackground(newInstanceSelect.background);
                        await this.db.updateData('configClient', configClient);
                    }
                }
            } else {
                console.log(`Configurando instancia ${instance.name}...`);
            }
            if (instance.name == instanceSelect) setStatus(instance);
            if (instance.name == instanceSelect) setBackgroundMusic(instance.backgroundMusic);
            if (instance.name == instanceSelect) setInstanceBackground(instance.background);
            if (instance.name == instanceSelect) this.updateSelectedInstanceStyle(instanceSelect);
            this.notification();
        }

        instanceSelectBTN.removeEventListener('click', this.instanceSelectClickHandler);
        this.instanceSelectClickHandler = async () => {
            if (instanceSelectBTN.disabled) return;
            let username = await getUsername();
            instancesGrid.innerHTML = '';
            for (let instance of instancesList) {
                let color = instance.maintenance ? 'red' : 'green';
                let whitelist = instance.whitelistActive && instance.whitelist.includes(username);
                let imageUrl = instance.thumbnail || 'assets/images/default/placeholder.jpg';
                if (!instance.whitelistActive || whitelist) {
                    instancesGrid.innerHTML += `
                        <div id="${instance.name}" class="instance-element ${instance.name === instanceSelect ? 'active-instance' : ''}">
                            <div class="instance-image" style="background-image: url('${imageUrl}');"></div>
                            <div class="instance-name">${instance.name}<div class="instance-mkid" style="background-color: ${color};"></div></div>
                        </div>`;
                }
            }
            instancePopup.classList.add('show');
        };
        instanceSelectBTN.addEventListener('click', this.instanceSelectClickHandler);

        instancePopup.addEventListener('click', async e => {
            let configClient = await this.db.readData('configClient');

            if (e.target.closest('.instance-element')) {
                let newInstanceSelect = e.target.closest('.instance-element').id;
                let activeInstanceSelect = document.querySelector('.active-instance');

                if (activeInstanceSelect) activeInstanceSelect.classList.remove('active-instance');
                e.target.closest('.instance-element').classList.add('active-instance');

                configClient.instance_selct = newInstanceSelect;
                await this.db.updateData('configClient', configClient);
                instanceSelect = newInstanceSelect;
                instancePopup.classList.remove('show');
                this.notification();
                let instance = await config.getInstanceList();
                let options = instance.find(i => i.name == configClient.instance_selct);
                setStatus(options);
                setBackgroundMusic(options.backgroundMusic);
                setInstanceBackground(options.background);
                this.updateSelectedInstanceStyle(newInstanceSelect);
            }
        });

        instanceBTN.addEventListener('click', async () => {
            this.startGame();
        });

        instanceCloseBTN.addEventListener('click', () => {
            instancePopup.classList.remove('show');
            this.notification();
        });
    }

    async startGame() {
        let launch = new Launch()
        let configClient = await this.db.readData('configClient')
        let instance = await config.getInstanceList()
        let authenticator = await this.db.readData('accounts', configClient.account_selected)
        let options = instance.find(i => i.name == configClient.instance_selct)

        let hwid = await getHWID();
        let check = await checkHWID(hwid);
        let fetchError = await getFetchError();

        let playInstanceBTN = document.querySelector('.play-instance')
        let infoStartingBOX = document.querySelector('.info-starting-game')
        let instanceSelectBTN = document.querySelector('.instance-select')
        let infoStarting = document.querySelector(".info-starting-game-text")
        let progressBar = document.querySelector('.progress-bar')

        if (check) {
            if (fetchError == false) {
                let popupError = new popup()
                popupError.openPopup({
                    title: 'Error',
                    content: 'No puedes iniciar ninguna instancia debido al bloqueo de dispositivo presente.<br><br>Si crees que esto es un error, abre ticket en el discord de Volty Studio.',
                    color: 'red',
                    options: true
                })
                return;
            } else {
                let popupError = new popup()
                popupError.openPopup({
                    title: 'Error',
                    content: 'No se ha podido conectar con el Anticheat de Volty Studio y por lo tanto no se podrá jugar a ninguna instancia.',
                    color: 'red',
                    options: true
                })
                return;
            }
        }
        if (options.maintenance) {
            let popupError = new popup()
            if (options.maintenancemsg == '') {
                popupError.openPopup({
                    title: 'Error al iniciar el cliente',
                    content: 'El cliente no se encuentra disponible.',
                    color: 'red',
                    options: true
                })
            } else {
                popupError.openPopup({
                    title: 'Error al iniciar el cliente',
                    content: options.maintenancemsg,
                    color: 'red',
                    options: true
                })
            }
            return;
        }

        let username = await getUsername();
        if (options.whitelistActive && !options.whitelist.includes(username)) {
            let popupError = new popup();
            popupError.openPopup({
                title: 'Error',
                content: 'No tienes permiso para iniciar esta instancia.',
                color: 'red',
                options: true
            });
            return;
        }

        let clickHead = await getClickeableHead();
        if (!options.mkid && clickHead) {
            let popupInstance = new popup();
            let dialogResult = await new Promise(resolve => {
                popupInstance.openDialog({
                    title: 'Instancia no compatible con MKNetworkID',
                    content: 'Se ha detectado que estás intentando iniciar una instancia que no es compatible con MKNetworkID. ¿Deseas continuar?',
                    options: true,
                    callback: resolve
                });
            });
            if (dialogResult === 'cancel') {
                return;
            }
        }

        let recentInstances = configClient.recent_instances || [];
        recentInstances = recentInstances.filter(name => name !== options.name);
        recentInstances.unshift(options.name);
        if (recentInstances.length > 3) recentInstances.pop();
        configClient.recent_instances = recentInstances;
        await this.db.updateData('configClient', configClient);
        await this.loadRecentInstances();
        await this.loadRecentInstances();

        let opt = {
            url: options.url,
            authenticator: authenticator,
            timeout: 10000,
            path: `${await appdata()}/${process.platform == 'darwin' ? this.config.dataDirectory : `.${this.config.dataDirectory}`}`,
            instance: options.name,
            version: options.loadder.minecraft_version,
            detached: configClient.launcher_config.closeLauncher == "close-all" ? false : true,
            downloadFileMultiple: configClient.launcher_config.download_multi,
            intelEnabledMac: configClient.launcher_config.intelEnabledMac,

            loader: {
                type: options.loadder.loadder_type,
                build: options.loadder.loadder_version,
                enable: options.loadder_type == 'none' ? false : true
            },

            verify: options.verify,

            ignored: [...options.ignored],

            javaPath: configClient.java_config.java_path,

            screen: {
                width: configClient.game_config.screen_size.width,
                height: configClient.game_config.screen_size.height
            },

            memory: {
                min: `${configClient.java_config.java_memory.min * 1024}M`,
                max: `${configClient.java_config.java_memory.max * 1024}M`
            }
        }
        let musicMuted = configClient.launcher_config.music_muted;
        let musicPlaying = true;
        launch.Launch(opt);

        playInstanceBTN.style.display = "none"
        infoStartingBOX.style.display = "block"
        instanceSelectBTN.disabled = true;
        instanceSelectBTN.classList.add('disabled');
        progressBar.style.display = "";
        ipcRenderer.send('main-window-progress-load')

        launch.on('extract', extract => {
            ipcRenderer.send('main-window-progress-load')
            console.log(extract);
        });

        launch.on('progress', (progress, size) => {
            infoStarting.innerHTML = `Descargando... ${((progress / size) * 100).toFixed(0)}%`
            ipcRenderer.send('main-window-progress', { progress, size })
            progressBar.value = progress;
            progressBar.max = size;
        });

        launch.on('check', (progress, size) => {
            infoStarting.innerHTML = `Verificando... ${((progress / size) * 100).toFixed(0)}%`
            ipcRenderer.send('main-window-progress', { progress, size })
            progressBar.value = progress;
            progressBar.max = size;
            toggleModsForInstance(options.name);
        });

        launch.on('estimated', (time) => {
            let hours = Math.floor(time / 3600);
            let minutes = Math.floor((time - hours * 3600) / 60);
            let seconds = Math.floor(time - hours * 3600 - minutes * 60);
            console.log(`${hours}h ${minutes}m ${seconds}s`);
        })

        launch.on('speed', (speed) => {
            console.log(`${(speed / 1067008).toFixed(2)} Mb/s`)
        })

        launch.on('patch', patch => {
            console.log(patch);
            ipcRenderer.send('main-window-progress-load')
            infoStarting.innerHTML = `Parcheando...`
        });

        launch.on('data', (e) => {
            if (!musicMuted && musicPlaying) {
                musicPlaying = false;
                fadeOutAudio();
            }
            progressBar.style.display = "none"
            if (configClient.launcher_config.closeLauncher == 'close-launcher') {
                ipcRenderer.send("main-window-hide")
            };
            if (rpcActive) {
                RPC.setActivity({
                    state: `Jugando a ${configClient.instance_selct}`,
                    startTimestamp: startingTime,
                    largeImageKey: 'icon',
                    smallImageKey: 'verificado',
                    largeImageText: `Volty Studio`,
                    instance: true,
                    buttons: [
                        {
                            label: `Discord`,
                            url: pkg.discord_url,
                        }
                    ]
                })
            }
            if(!playing) {
                playing = true;
                playMSG(configClient.instance_selct);
            }
            new logger('Minecraft', '#36b030');
            console.log(e);

            ipcRenderer.send('main-window-progress-load')
            infoStarting.innerHTML = `Iniciando...`
        })

        launch.on('close', code => {
            if (configClient.launcher_config.closeLauncher == 'close-launcher') {
                ipcRenderer.send("main-window-show")
            };
            ipcRenderer.send('main-window-progress-reset')
            this.notification()
            if (!musicMuted && !musicPlaying) {
                musicPlaying = true;
                setBackgroundMusic(options.backgroundMusic);
            }
            infoStartingBOX.style.display = "none"
            playInstanceBTN.style.display = "flex"
            instanceSelectBTN.disabled = false;
            instanceSelectBTN.classList.remove('disabled');
            infoStarting.innerHTML = `Cerrando...`
            new logger(pkg.name, '#7289da');
            console.log('Close');
            if (rpcActive) {
                RPC.setActivity({
                    state: `En el launcher`,
                    startTimestamp: startingTime,
                    largeImageKey: 'icon',
                    smallImageKey: 'verificado',
                    largeImageText: `Volty Studio`,
                    instance: true,
                    buttons: [
                        {
                            label: `Discord`,
                            url: pkg.discord_url,
                        }
                    ]
                }).catch();
                playquitMSG(configClient.instance_selct);
                playing = false;
            }
        });

        launch.on('error', err => {
            let popupError = new popup()
            if (typeof err.error === 'undefined') {
                new logger(pkg.name, '#7289da');
                console.warn('Ha occurrido un error en la descarga de algún archivo. Si el juego no inicia correctamente esto puede ser la causa.');
                if (configClient.launcher_config.closeLauncher == 'close-launcher') {
                    ipcRenderer.send("main-window-show")
                };
                if (rpcActive) {
                    RPC.setActivity({
                        state: `En el launcher`,
                        startTimestamp: startingTime,
                        largeImageKey: 'icon',
                        smallImageKey: 'verificado',
                        largeImageText: `Volty Studio`,
                        instance: true,
                        buttons: [
                            {
                                label: `Discord`,
                                url: pkg.discord_url,
                            }
                        ]
                    }).catch();
                }
            } else {
                popupError.openPopup({
                    title: 'Error',
                    content: err.error,
                    color: 'red',
                    options: true
                })

                if (configClient.launcher_config.closeLauncher == 'close-launcher') {
                    ipcRenderer.send("main-window-show")
                };
                ipcRenderer.send('main-window-progress-reset')
                if (!musicMuted && !musicPlaying) {
                    musicPlaying = true;
                    setBackgroundMusic(options.backgroundMusic);
                }
                infoStartingBOX.style.display = "none"
                playInstanceBTN.style.display = "flex"
                instanceSelectBTN.disabled = false;
                instanceSelectBTN.classList.remove('disabled');
                infoStarting.innerHTML = `Verificando...`
                new logger(pkg.name, '#7289da');
                console.log(err);
                this.notification()
                if (rpcActive) {
                    RPC.setActivity({
                        state: `En el launcher`,
                        largeImageKey: 'icon',
                        smallImageKey: 'verificado',
                        largeImageText: `Volty Studio`,
                        instance: true,
                        buttons: [
                            {
                                label: `Discord`,
                                url: pkg.discord_url,
                            }
                        ]
                    }).catch();
                }
            }
        });
    }

    async loadRecentInstances() {
        let configClient = await this.db.readData('configClient');
        let recentInstances = configClient.recent_instances || [];
        let recentInstancesContainer = document.querySelector('.recent-instances');

        recentInstancesContainer.innerHTML = '';

        for (let instanceName of recentInstances) {
            let instance = await config.getInstanceList().then(instances => instances.find(i => i.name === instanceName));
            if (instance) {
                let button = document.createElement('div');
                button.classList.add('recent-instance-button');
                button.style.backgroundImage = `url(${instance.icon || instance.thumbnail || 'assets/images/default/placeholder.jpg'})`;
                button.dataset.instanceName = instanceName;
                if (instanceName === configClient.instance_selct) {
                    button.classList.add('selected-instance');
                }
                button.addEventListener('click', async (e) => {
                    let username = await getUsername();
                    if (instance.whitelistActive && !instance.whitelist.includes(username)) {
                        let popupError = new popup();
                        popupError.openPopup({
                            title: 'Error',
                            content: 'No tienes permiso para seleccionar esta instancia.',
                            color: 'red',
                            options: true
                        });
                    } else {
                        await this.selectInstance(instanceName);
                    }
                });

                button.addEventListener('mouseenter', (e) => {
                    let tooltip = document.createElement('div');
                    tooltip.classList.add('tooltip');
                    tooltip.innerHTML = instanceName;
                    document.body.appendChild(tooltip);
                    let rect = button.getBoundingClientRect();
                    tooltip.style.left = `${rect.right + window.scrollX + 10}px`;
                    tooltip.style.top = `${rect.top + window.scrollY + rect.height / 2 - tooltip.offsetHeight / 2}px`;
                    button.tooltip = tooltip;
                    requestAnimationFrame(() => {
                        tooltip.style.opacity = '1';
                    });
                });

                button.addEventListener('mouseleave', (e) => {
                    if (button.tooltip) {
                        button.tooltip.style.opacity = '0';
                        setTimeout(() => {
                            if (button.tooltip) {
                                document.body.removeChild(button.tooltip);
                                button.tooltip = null;
                            }
                        }, 200);
                    }
                });

                recentInstancesContainer.appendChild(button);
            } else {
                recentInstances = recentInstances.filter(name => name !== instanceName);
                configClient.recent_instances = recentInstances;
                await this.db.updateData('configClient', configClient);
            }
        }
    }

    async selectInstance(instanceName) {
        let selectInstanceBTN = document.querySelector('.instance-select');
        if (selectInstanceBTN.disabled) return;
        let configClient = await this.db.readData('configClient');
        configClient.instance_selct = instanceName;
        await this.db.updateData('configClient', configClient);
        let instance = await config.getInstanceList().then(instances => instances.find(i => i.name === instanceName));
        this.notification();
        setStatus(instance);
        setBackgroundMusic(instance.backgroundMusic);
        setInstanceBackground(instance.background);
        this.updateSelectedInstanceStyle(instanceName);
    }

    updateSelectedInstanceStyle(instanceName) {
        let recentInstancesContainer = document.querySelector('.recent-instances');
        let buttons = recentInstancesContainer.querySelectorAll('.recent-instance-button');
        buttons.forEach(button => {
            if (button.dataset.instanceName === instanceName) {
                button.classList.add('selected-instance');
            } else {
                button.classList.remove('selected-instance');
            }
        });
    }

    getdate(e) {
        let date = new Date(e)
        let year = date.getFullYear()
        let month = date.getMonth() + 1
        let day = date.getDate()
        let allMonth = ['Enero', 'Febrero', 'Marzo', 'Abril', 'Mayo', 'Junio', 'Julio', 'Agosto', 'Septiembre', 'Octubre', 'Noviembre', 'Diciembre']
        return { year: year, month: allMonth[month - 1], day: day }
    }

    addInstanceButton() {
        const addInstanceButton = document.querySelector('.add-instance');
        const instancePopup = document.querySelector('.instance-popup');
        const addInstancePopup = document.querySelector('.add-instance-popup');
        const addInstanceInput = document.querySelector('.add-instance-input');
        const addInstanceConfirm = document.querySelector('.add-instance-confirm');
        const addInstanceCancel = document.querySelector('.add-instance-cancel');

        addInstanceButton.addEventListener('click', () => {
            addInstancePopup.classList.add('show');
        });

        addInstanceConfirm.addEventListener('click', async () => {
            const code = addInstanceInput.value;
            if (code) {
                try {
                    const username = await getUsername();
                    const response = await fetch(`${pkg.url}/api/instance-code.php?code=${code}&user=${username}`);
                    const result = await response.json();

                    const popupMessage = new popup();
                    popupMessage.openPopup({
                        title: result.success ? 'Éxito' : 'Error',
                        content: result.message,
                        color: result.success ? 'green' : 'red',
                        options: true
                    });
                    if (result.success) {
                        await this.instancesSelect();
                    }
                    addInstanceMSG(result.success, code);
                    addInstancePopup.classList.remove('show');
                    addInstanceInput.value = '';
                } catch (error) {
                    addInstanceMSG(false, code);
                    const popupMessage = new popup();
                    popupMessage.openPopup({
                        title: 'Error',
                        content: 'Ha ocurrido un error al intentar agregar el código.',
                        color: 'red',
                        options: true
                    });
                }
            }
        });

        addInstanceCancel.addEventListener('click', () => {
            addInstancePopup.classList.remove('show');
            addInstanceInput.value = '';
        });
    }

    addPlayerTooltip() {
        const playerOptions = document.querySelector('.player-options');
        const playerHead = document.querySelector('.player-head');

        const showTooltip = async (element) => {
            const username = await getUsername();
            let tooltip = document.createElement('div');
            tooltip.classList.add('tooltip');
            tooltip.innerHTML = username;
            document.body.appendChild(tooltip);
            let rect = element.getBoundingClientRect();
            tooltip.style.left = `${rect.right + window.scrollX + 10}px`;
            tooltip.style.top = `${rect.top + window.scrollY + rect.height / 2 - tooltip.offsetHeight / 2}px`;
            element.tooltip = tooltip;
            requestAnimationFrame(() => {
                tooltip.style.opacity = '1';
            });
        };

        const hideTooltip = (element) => {
            if (element.tooltip) {
                element.tooltip.style.opacity = '0';
                setTimeout(() => {
                    if (element.tooltip) {
                        document.body.removeChild(element.tooltip);
                        element.tooltip = null;
                    }
                }, 200);
            }
        };

        playerOptions.addEventListener('mouseenter', () => showTooltip(playerOptions));
        playerOptions.addEventListener('mouseleave', () => hideTooltip(playerOptions));
        playerHead.addEventListener('mouseenter', () => showTooltip(playerHead));
        playerHead.addEventListener('mouseleave', () => hideTooltip(playerHead));
    }
}
export default Home;<|MERGE_RESOLUTION|>--- conflicted
+++ resolved
@@ -30,11 +30,7 @@
         buttons: [
             {
                 label: `Discord`,
-<<<<<<< HEAD
                 url: pkg.discord_url,
-=======
-                url: `https://discord.gg/mcjNAYj6JX`,
->>>>>>> a016476b
             }
         ]
     }).catch();
