--- conflicted
+++ resolved
@@ -1,31 +1,17 @@
 {
-<<<<<<< HEAD
     "name": "Fuji-Client",
     "productname": "Fuji Client",
-    "version": "1.0.5",
-    "sub_version": "",
-    "changelog": "Una actualización",
-    "description": "Launcher de minecraft para los servidores de Fuji Team",
-=======
-    "name": "MiguelkiNetwork-MCLauncher",
-    "productname": "Miguelki Network MC Launcher",
-    "version": "3.4.4",
+    "version": "1.0.6",
     "sub_version": "",
     "changelog": "Migrada la librería de ejecución y mejoras en la ejecución del juego",
-    "description": "Launcher de minecraft para los servidores de Miguelki Network",
->>>>>>> b1f5d563
+    "description": "Launcher de minecraft para los servidores de Fuji Team",
     "main": "src/app.js",
     "author": {
         "name": "Miguelki",
         "email": "admin@miguelkinetwork.fun",
         "url": "https://github.com/miguelkix30"
     },
-<<<<<<< HEAD
     "url": "http://fuji.miguelkiwebservices.com/",
-    "store_url": "https://minecraft.miguelkinetwork.info/shop/",
-=======
-    "url": "http://mclauncherapi.miguelkiwebservices.com/",
->>>>>>> b1f5d563
     "azuriom_url": "https://minecraft.miguelkinetwork.info/",
     "discord_url": "https://discord.gg/MCz6UsDDvV",
     "discord_client_id": "1361701612162388053",
