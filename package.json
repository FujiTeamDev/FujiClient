--- conflicted
+++ resolved
@@ -1,28 +1,17 @@
 {
-<<<<<<< HEAD
     "name": "MiguelkiNetwork-MCLauncher",
     "preductname": "Miguelki Network MC Launcher",
     "version": "3.0.8",
     "changelog": "Algunos apaños realizados al sistema de descarga y una pequeña infografía añadida a los errores de la consola.",
     "description": "Launcher de minecraft para los servidores de Miguelki Network",
-=======
-    "name": "Selvania-Launcher",
-    "preductname": "Selvania Launcher",
-    "version": "2.0.1",
-    "description": "Launcher Mincraft pour le serveur Selvania",
->>>>>>> b5a7f0b8
     "main": "src/app.js",
     "author": {
         "name": "Miguelki",
         "email": "admin@miguelkinetwork.fun",
         "url": "https://github.com/miguelkix30"
     },
-<<<<<<< HEAD
     "url": "http://node1.miguelkinetwork.fun:25565/",
     "store_url": "http://node1.miguelkinetwork.fun:1025/",
-=======
-    "url": "http://launcher.luuxis.fr",
->>>>>>> b5a7f0b8
     "scripts": {
         "start": "cross-env-shell NODE_ENV=dev electron .",
         "dev": "cross-env-shell DEV_TOOL=open nodemon --exec npm start",
@@ -37,11 +26,7 @@
     "dependencies": {
         "discord-rpc": "^4.0.1",
         "electron-updater": "^6.1.4",
-<<<<<<< HEAD
-        "minecraft-java-core": "^3.8.3",
-=======
         "minecraft-java-core": "^3.9.0",
->>>>>>> b5a7f0b8
         "node-bdd": "^2.0.3",
         "node-fetch": "^2.7.0",
         "xml-js": "^1.6.11"
