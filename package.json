{
<<<<<<< HEAD
    "name": "Fuji-Client",
    "productname": "Fuji Client",
    "version": "1.0.6",
    "sub_version": "",
    "changelog": "Migrada la librería de ejecución y mejoras en la ejecución del juego",
    "description": "Launcher de minecraft para los servidores de Fuji Team",
=======
    "name": "MiguelkiNetwork-MCLauncher",
    "productname": "Miguelki Network MC Launcher",
    "version": "3.4.5",
    "sub_version": "",
    "changelog": "Mejoras en el sistema de descarga de java.",
    "description": "Launcher de minecraft para los servidores de Miguelki Network",
>>>>>>> bdb5b35b
    "main": "src/app.js",
    "author": {
        "name": "Miguelki",
        "email": "admin@miguelkinetwork.fun",
        "url": "https://github.com/miguelkix30"
    },
    "url": "http://fuji.miguelkiwebservices.com/",
    "azuriom_url": "https://minecraft.miguelkinetwork.info/",
    "discord_url": "https://discord.gg/MCz6UsDDvV",
    "discord_client_id": "1361701612162388053",
    "scripts": {
        "start": "cross-env-shell NODE_ENV=dev electron .",
        "dev": "cross-env-shell DEV_TOOL=open nodemon --exec npm start",
        "build": "node build.js --obf=true --build=platform",
        "icon": "node build.js --icon=https://github.com/FujiTeamDev/FujiClient/master/src/assets/images/icon.png"
    },
    "license": "CCANC",
    "nodemonConfig": {
        "ext": "js,html,css",
        "ignore": "**/test"
    },
    "dependencies": {
        "adm-zip": "^0.5.10",
        "axios": "^0.27.2",
        "azuriom-auth": "^1.0.1",
        "detect-gpu": "^5.0.70",
        "discord-rpc": "^4.0.1",
        "discord-webhook-node": "^1.0.0",
        "electron-updater": "^6.1.8",
        "express": "^4.19.2",
        "html2canvas": "^1.4.1",
        "marked": "^14.1.2",
        "miguelkinetworkmclauncher-core": "^1.0.3",
        "msmc": "^5.0.5",
        "node-fetch": "^2.7.0",
        "node-machine-id": "^1.0.0",
        "systeminformation": "^5.25.11",
        "tomate-loaders": "^2.0.2",
        "xml-js": "^1.6.11"
    },
    "devDependencies": {
        "cross-env": "^7.0.3",
        "electron": "^36.5.0",
        "electron-builder": "^26.0.12",
        "javascript-obfuscator": "^4.1.0",
        "jimp": "^0.22.12",
        "nodemon": "^3.1.2",
        "png2icons": "^2.0.1"
    },
    "repository": {
        "type": "git",
        "url": "git+https://github.com/FujiTeamDev/FujiClient.git"
    }
}<|MERGE_RESOLUTION|>--- conflicted
+++ resolved
@@ -1,19 +1,10 @@
 {
-<<<<<<< HEAD
     "name": "Fuji-Client",
     "productname": "Fuji Client",
-    "version": "1.0.6",
+    "version": "1.0.7",
     "sub_version": "",
-    "changelog": "Migrada la librería de ejecución y mejoras en la ejecución del juego",
+    "changelog": "Mejoras en el sistema de descarga de java",
     "description": "Launcher de minecraft para los servidores de Fuji Team",
-=======
-    "name": "MiguelkiNetwork-MCLauncher",
-    "productname": "Miguelki Network MC Launcher",
-    "version": "3.4.5",
-    "sub_version": "",
-    "changelog": "Mejoras en el sistema de descarga de java.",
-    "description": "Launcher de minecraft para los servidores de Miguelki Network",
->>>>>>> bdb5b35b
     "main": "src/app.js",
     "author": {
         "name": "Miguelki",
