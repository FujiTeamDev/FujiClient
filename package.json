{
<<<<<<< HEAD
    "name": "Fuji-Client",
    "preductname": "Fuji Client",
    "version": "1.0.1",
    "sub_version": "",
    "changelog": "Se ha rediseñado el panel de settings y se ha reescrito el sistema de configuración.",
    "description": "Launcher de minecraft para los servidores de Fuji Team",
=======
    "name": "MiguelkiNetwork-MCLauncher",
    "preductname": "Miguelki Network MC Launcher",
    "version": "3.3.3",
    "sub_version": "",
    "changelog": "Se ha añadido el panel de skins.",
    "description": "Launcher de minecraft para los servidores de Miguelki Network",
>>>>>>> c0a05a93
    "main": "src/app.js",
    "author": {
        "name": "Miguelki",
        "email": "admin@miguelkinetwork.fun",
        "url": "https://github.com/miguelkix30"
    },
    "url": "http://fuji.miguelkinetwork.info/",
    "store_url": "https://minecraft.miguelkinetwork.info/shop/",
    "azuriom_url": "https://minecraft.miguelkinetwork.info/",
    "discord_url": "https://discord.gg/MCz6UsDDvV",
    "discord_client_id": "1361701612162388053",
    "scripts": {
        "start": "cross-env-shell NODE_ENV=dev electron .",
        "dev": "cross-env-shell DEV_TOOL=open nodemon --exec npm start",
        "build": "node build.js --obf=true --build=platform",
        "icon": "node build.js --icon=https://github.com/FujiTeamDev/FujiClient/master/src/assets/images/icon.png"
    },
    "license": "CCANC",
    "nodemonConfig": {
        "ext": "js,html,css",
        "ignore": "**/test"
    },
    "dependencies": {
        "adm-zip": "^0.5.10",
        "detect-gpu": "^5.0.70",
        "discord-rpc": "^4.0.1",
        "discord-webhook-node": "^1.0.0",
        "electron-updater": "^6.1.8",
        "express": "^4.19.2",
        "html2canvas": "^1.4.1",
        "marked": "^14.1.2",
        "minecraft-java-core": "^4.1.1",
        "node-fetch": "^2.7.0",
        "node-machine-id": "^1.0.0",
        "systeminformation": "^5.25.11",
        "xml-js": "^1.6.11"
    },
    "devDependencies": {
        "cross-env": "^7.0.3",
        "electron": "^36.2.1",
        "electron-builder": "^24.13.3",
        "javascript-obfuscator": "^4.1.0",
        "jimp": "^0.22.12",
        "nodemon": "^3.1.2",
        "png2icons": "^2.0.1"
    },
    "repository": {
        "type": "git",
        "url": "git+https://github.com/FujiTeamDev/FujiClient.git"
    }
}<|MERGE_RESOLUTION|>--- conflicted
+++ resolved
@@ -1,19 +1,10 @@
 {
-<<<<<<< HEAD
     "name": "Fuji-Client",
     "preductname": "Fuji Client",
-    "version": "1.0.1",
+    "version": "1.0.2",
     "sub_version": "",
     "changelog": "Se ha rediseñado el panel de settings y se ha reescrito el sistema de configuración.",
     "description": "Launcher de minecraft para los servidores de Fuji Team",
-=======
-    "name": "MiguelkiNetwork-MCLauncher",
-    "preductname": "Miguelki Network MC Launcher",
-    "version": "3.3.3",
-    "sub_version": "",
-    "changelog": "Se ha añadido el panel de skins.",
-    "description": "Launcher de minecraft para los servidores de Miguelki Network",
->>>>>>> c0a05a93
     "main": "src/app.js",
     "author": {
         "name": "Miguelki",
